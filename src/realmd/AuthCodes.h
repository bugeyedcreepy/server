--- conflicted
+++ resolved
@@ -64,13 +64,6 @@
     LOGIN_LOCKED_ENFORCED   = 0x10,
 };
 
-<<<<<<< HEAD
-// we need to stick to 1 version or half of the stuff will work for someone
-// others will not and opposite
-// will only support WoW, WoW:TBC and WoW:WotLK 3.3.0a client build 11159...
-
-#define EXPECTED_MANGOS_CLIENT_BUILD        {11159, 0}
-=======
 // will only support WoW 1.12.1/1.12.2 , WoW:TBC 2.4.3 and WoW:WotLK 3.2.2a, client builds 10505, 8606, 6005, 5875
 // if you need more from old build then add it in cases in relamd sources code
 // list sorted from high to low build and first build used as low bound for accepted by default range (any > it will accepted by realmd at least)
@@ -83,7 +76,6 @@
     5875,   /* 1.12.1 */                \
     0                                   \
 }
->>>>>>> 8252940c
 
 // At update excepted builds please update if need define DEFAULT_MAX_LEVEL
 // in DBCEnum.h to default max player level expected by build
