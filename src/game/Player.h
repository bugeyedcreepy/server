/*
 * Copyright (C) 2005-2013 MaNGOS <http://getmangos.com/>
 *
 * This program is free software; you can redistribute it and/or modify
 * it under the terms of the GNU General Public License as published by
 * the Free Software Foundation; either version 2 of the License, or
 * (at your option) any later version.
 *
 * This program is distributed in the hope that it will be useful,
 * but WITHOUT ANY WARRANTY; without even the implied warranty of
 * MERCHANTABILITY or FITNESS FOR A PARTICULAR PURPOSE.  See the
 * GNU General Public License for more details.
 *
 * You should have received a copy of the GNU General Public License
 * along with this program; if not, write to the Free Software
 * Foundation, Inc., 59 Temple Place, Suite 330, Boston, MA  02111-1307  USA
 */

#ifndef _PLAYER_H
#define _PLAYER_H

#include "Common.h"
#include "ItemPrototype.h"
#include "Unit.h"
#include "Item.h"

#include "Database/DatabaseEnv.h"
#include "NPCHandler.h"
#include "QuestDef.h"
#include "Group.h"
#include "Bag.h"
#include "WorldSession.h"
#include "Pet.h"
#include "MapReference.h"
#include "Util.h"                                           // for Tokens typedef
#include "AchievementMgr.h"
#include "ReputationMgr.h"
#include "BattleGround/BattleGround.h"
#include "SharedDefines.h"

#include<string>
#include<vector>

struct Mail;
class Channel;
class DynamicObject;
class Creature;
class PlayerMenu;
class Transport;
class UpdateMask;
class SpellCastTargets;
class PlayerSocial;
class DungeonPersistentState;
class Spell;
class Item;

struct AreaTrigger;

typedef std::deque<Mail*> PlayerMails;

#define PLAYER_MAX_SKILLS           127
#define PLAYER_MAX_DAILY_QUESTS     25
#define PLAYER_EXPLORED_ZONES_SIZE  128

// Note: SPELLMOD_* values is aura types in fact
enum SpellModType
{
    SPELLMOD_FLAT               = 107,                      // SPELL_AURA_ADD_FLAT_MODIFIER
    SPELLMOD_PCT                = 108                       // SPELL_AURA_ADD_PCT_MODIFIER
};

// 2^n internal values, they are never sent to the client
enum PlayerUnderwaterState
{
    UNDERWATER_NONE             = 0x00,
    UNDERWATER_INWATER          = 0x01,                     // terrain type is water and player is afflicted by it
    UNDERWATER_INLAVA           = 0x02,                     // terrain type is lava and player is afflicted by it
    UNDERWATER_INSLIME          = 0x04,                     // terrain type is lava and player is afflicted by it
    UNDERWATER_INDARKWATER      = 0x08,                     // terrain type is dark water and player is afflicted by it

    UNDERWATER_EXIST_TIMERS     = 0x10
};

enum BuyBankSlotResult
{
    ERR_BANKSLOT_FAILED_TOO_MANY    = 0,
    ERR_BANKSLOT_INSUFFICIENT_FUNDS = 1,
    ERR_BANKSLOT_NOTBANKER          = 2,
    ERR_BANKSLOT_OK                 = 3
};

enum PlayerSpellState
{
    PLAYERSPELL_UNCHANGED       = 0,
    PLAYERSPELL_CHANGED         = 1,
    PLAYERSPELL_NEW             = 2,
    PLAYERSPELL_REMOVED         = 3
};

struct PlayerSpell
{
    PlayerSpellState state : 8;
    bool active            : 1;                             // show in spellbook
    bool dependent         : 1;                             // learned as result another spell learn, skill grow, quest reward, etc
    bool disabled          : 1;                             // first rank has been learned in result talent learn but currently talent unlearned, save max learned ranks
};

struct PlayerTalent
{
    TalentEntry const* talentEntry;
    uint32 currentRank;
    PlayerSpellState state;
};

typedef UNORDERED_MAP<uint32, PlayerSpell> PlayerSpellMap;
typedef UNORDERED_MAP<uint32, PlayerTalent> PlayerTalentMap;

struct SpellCooldown
{
    time_t end;
    uint16 itemid;
};

typedef std::map<uint32, SpellCooldown> SpellCooldowns;

enum TrainerSpellState
{
    TRAINER_SPELL_GREEN         = 0,
    TRAINER_SPELL_RED           = 1,
    TRAINER_SPELL_GRAY          = 2,
    TRAINER_SPELL_GREEN_DISABLED = 10                       // custom value, not send to client: formally green but learn not allowed
};

enum ActionButtonUpdateState
{
    ACTIONBUTTON_UNCHANGED      = 0,
    ACTIONBUTTON_CHANGED        = 1,
    ACTIONBUTTON_NEW            = 2,
    ACTIONBUTTON_DELETED        = 3
};

enum ActionButtonType
{
    ACTION_BUTTON_SPELL         = 0x00,
    ACTION_BUTTON_C             = 0x01,                     // click?
    ACTION_BUTTON_EQSET         = 0x20,
    ACTION_BUTTON_MACRO         = 0x40,
    ACTION_BUTTON_CMACRO        = ACTION_BUTTON_C | ACTION_BUTTON_MACRO,
    ACTION_BUTTON_ITEM          = 0x80
};

#define ACTION_BUTTON_ACTION(X) (uint32(X) & 0x00FFFFFF)
#define ACTION_BUTTON_TYPE(X)   ((uint32(X) & 0xFF000000) >> 24)
#define MAX_ACTION_BUTTON_ACTION_VALUE (0x00FFFFFF+1)

struct ActionButton
{
    ActionButton() : packedData(0), uState(ACTIONBUTTON_NEW) {}

    uint32 packedData;
    ActionButtonUpdateState uState;

    // helpers
    ActionButtonType GetType() const { return ActionButtonType(ACTION_BUTTON_TYPE(packedData)); }
    uint32 GetAction() const { return ACTION_BUTTON_ACTION(packedData); }
    void SetActionAndType(uint32 action, ActionButtonType type)
    {
        uint32 newData = action | (uint32(type) << 24);
        if (newData != packedData || uState == ACTIONBUTTON_DELETED)
        {
            packedData = newData;
            if (uState != ACTIONBUTTON_NEW)
                uState = ACTIONBUTTON_CHANGED;
        }
    }
};

// some action button indexes used in code or clarify structure
enum ActionButtonIndex
{
    ACTION_BUTTON_SHAMAN_TOTEMS_BAR = 132,
};

#define  MAX_ACTION_BUTTONS     144                         // checked in 3.2.0

typedef std::map<uint8, ActionButton> ActionButtonList;

enum GlyphUpdateState
{
    GLYPH_UNCHANGED             = 0,
    GLYPH_CHANGED               = 1,
    GLYPH_NEW                   = 2,
    GLYPH_DELETED               = 3
};

struct Glyph
{
    uint32 id;
    GlyphUpdateState uState;

    Glyph() : id(0), uState(GLYPH_UNCHANGED) { }

    uint32 GetId() { return id; }

    void SetId(uint32 newId)
    {
        if (newId == id)
            return;

        if (id == 0 && uState == GLYPH_UNCHANGED)           // not exist yet in db and already saved
        {
            uState = GLYPH_NEW;
        }
        else if (newId == 0)
        {
            if (uState == GLYPH_NEW)                        // delete before add new -> no change
                uState = GLYPH_UNCHANGED;
            else                                            // delete existing data
                uState = GLYPH_DELETED;
        }
        else if (uState != GLYPH_NEW)                       // if not new data, change current data
        {
            uState = GLYPH_CHANGED;
        }

        id = newId;
    }
};

struct PlayerCreateInfoItem
{
    PlayerCreateInfoItem(uint32 id, uint32 amount) : item_id(id), item_amount(amount) {}

    uint32 item_id;
    uint32 item_amount;
};

typedef std::list<PlayerCreateInfoItem> PlayerCreateInfoItems;

struct PlayerClassLevelInfo
{
    PlayerClassLevelInfo() : basehealth(0), basemana(0) {}
    uint16 basehealth;
    uint16 basemana;
};

struct PlayerClassInfo
{
    PlayerClassInfo() : levelInfo(NULL) { }

    PlayerClassLevelInfo* levelInfo;                        //[level-1] 0..MaxPlayerLevel-1
};

struct PlayerLevelInfo
{
    PlayerLevelInfo() { for (int i = 0; i < MAX_STATS; ++i) stats[i] = 0; }

    uint8 stats[MAX_STATS];
};

typedef std::list<uint32> PlayerCreateInfoSpells;

struct PlayerCreateInfoAction
{
    PlayerCreateInfoAction() : button(0), type(0), action(0) {}
    PlayerCreateInfoAction(uint8 _button, uint32 _action, uint8 _type) : button(_button), type(_type), action(_action) {}

    uint8 button;
    uint8 type;
    uint32 action;
};

typedef std::list<PlayerCreateInfoAction> PlayerCreateInfoActions;

struct PlayerInfo
{
    // existence checked by displayId != 0             // existence checked by displayId != 0
    PlayerInfo() : displayId_m(0), displayId_f(0), levelInfo(NULL)
    {
    }

    uint32 mapId;
    uint32 areaId;
    float positionX;
    float positionY;
    float positionZ;
    float orientation;
    uint16 displayId_m;
    uint16 displayId_f;
    PlayerCreateInfoItems item;
    PlayerCreateInfoSpells spell;
    PlayerCreateInfoActions action;

    PlayerLevelInfo* levelInfo;                             //[level-1] 0..MaxPlayerLevel-1
};

struct PvPInfo
{
    PvPInfo() : inHostileArea(false), endTimer(0) {}

    bool inHostileArea;
    time_t endTimer;
};

struct DuelInfo
{
    DuelInfo() : initiator(NULL), opponent(NULL), startTimer(0), startTime(0), outOfBound(0) {}

    Player* initiator;
    Player* opponent;
    time_t startTimer;
    time_t startTime;
    time_t outOfBound;
};

struct Areas
{
    uint32 areaID;
    uint32 areaFlag;
    float x1;
    float x2;
    float y1;
    float y2;
};

#define MAX_RUNES               6
#define RUNE_COOLDOWN           (2*5*IN_MILLISECONDS)       // msec

enum RuneType
{
    RUNE_BLOOD                  = 0,
    RUNE_UNHOLY                 = 1,
    RUNE_FROST                  = 2,
    RUNE_DEATH                  = 3,
    NUM_RUNE_TYPES              = 4
};

struct RuneInfo
{
    uint8  BaseRune;
    uint8  CurrentRune;
    uint16 Cooldown;                                        // msec
};

struct Runes
{
    RuneInfo runes[MAX_RUNES];
    uint8 runeState;                                        // mask of available runes

    void SetRuneState(uint8 index, bool set = true)
    {
        if (set)
            runeState |= (1 << index);                      // usable
        else
            runeState &= ~(1 << index);                     // on cooldown
    }
};

struct EnchantDuration
{
    EnchantDuration() : item(NULL), slot(MAX_ENCHANTMENT_SLOT), leftduration(0) {};
    EnchantDuration(Item* _item, EnchantmentSlot _slot, uint32 _leftduration) : item(_item), slot(_slot), leftduration(_leftduration) { MANGOS_ASSERT(item); };

    Item* item;
    EnchantmentSlot slot;
    uint32 leftduration;
};

typedef std::list<EnchantDuration> EnchantDurationList;
typedef std::list<Item*> ItemDurationList;

enum LfgRoles
{
    LEADER                      = 0x01,
    TANK                        = 0x02,
    HEALER                      = 0x04,
    DAMAGE                      = 0x08
};

enum RaidGroupError
{
    ERR_RAID_GROUP_NONE                 = 0,
    ERR_RAID_GROUP_LOWLEVEL             = 1,
    ERR_RAID_GROUP_ONLY                 = 2,
    ERR_RAID_GROUP_FULL                 = 3,
    ERR_RAID_GROUP_REQUIREMENTS_UNMATCH = 4
};

enum DrunkenState
{
    DRUNKEN_SOBER               = 0,
    DRUNKEN_TIPSY               = 1,
    DRUNKEN_DRUNK               = 2,
    DRUNKEN_SMASHED             = 3
};

#define MAX_DRUNKEN             4

enum PlayerFlags
{
    PLAYER_FLAGS_NONE                   = 0x00000000,
    PLAYER_FLAGS_GROUP_LEADER           = 0x00000001,
    PLAYER_FLAGS_AFK                    = 0x00000002,
    PLAYER_FLAGS_DND                    = 0x00000004,
    PLAYER_FLAGS_GM                     = 0x00000008,
    PLAYER_FLAGS_GHOST                  = 0x00000010,
    PLAYER_FLAGS_RESTING                = 0x00000020,
    PLAYER_FLAGS_UNK7                   = 0x00000040,       // admin?
    PLAYER_FLAGS_UNK8                   = 0x00000080,       // pre-3.0.3 PLAYER_FLAGS_FFA_PVP flag for FFA PVP state
    PLAYER_FLAGS_CONTESTED_PVP          = 0x00000100,       // Player has been involved in a PvP combat and will be attacked by contested guards
    PLAYER_FLAGS_IN_PVP                 = 0x00000200,
    PLAYER_FLAGS_HIDE_HELM              = 0x00000400,
    PLAYER_FLAGS_HIDE_CLOAK             = 0x00000800,
    PLAYER_FLAGS_PARTIAL_PLAY_TIME      = 0x00001000,       // played long time
    PLAYER_FLAGS_NO_PLAY_TIME           = 0x00002000,       // played too long time
    PLAYER_FLAGS_IS_OUT_OF_BOUNDS       = 0x00004000,       // Lua_IsOutOfBounds
    PLAYER_FLAGS_DEVELOPER              = 0x00008000,       // <Dev> chat tag, name prefix
    PLAYER_FLAGS_ENABLE_LOW_LEVEL_RAID  = 0x00010000,       // triggers lua event EVENT_ENABLE_LOW_LEVEL_RAID
    PLAYER_FLAGS_TAXI_BENCHMARK         = 0x00020000,       // taxi benchmark mode (on/off) (2.0.1)
    PLAYER_FLAGS_PVP_TIMER              = 0x00040000,       // 3.0.2, pvp timer active (after you disable pvp manually)
    PLAYER_FLAGS_COMMENTATOR            = 0x00080000,
    PLAYER_FLAGS_UNK21                  = 0x00100000,
    PLAYER_FLAGS_UNK22                  = 0x00200000,
    PLAYER_FLAGS_COMMENTATOR_UBER       = 0x00400000,       // something like COMMENTATOR_CAN_USE_INSTANCE_COMMAND
    PLAYER_FLAGS_UNK24                  = 0x00800000,       // EVENT_SPELL_UPDATE_USABLE and EVENT_UPDATE_SHAPESHIFT_USABLE, disabled all abilitys on tab except autoattack
    PLAYER_FLAGS_UNK25                  = 0x01000000,       // EVENT_SPELL_UPDATE_USABLE and EVENT_UPDATE_SHAPESHIFT_USABLE, disabled all melee ability on tab include autoattack
    PLAYER_FLAGS_XP_USER_DISABLED       = 0x02000000,
};

// used for PLAYER__FIELD_KNOWN_TITLES field (uint64), (1<<bit_index) without (-1)
// can't use enum for uint64 values
#define PLAYER_TITLE_DISABLED              UI64LIT(0x0000000000000000)
#define PLAYER_TITLE_NONE                  UI64LIT(0x0000000000000001)
#define PLAYER_TITLE_PRIVATE               UI64LIT(0x0000000000000002) // 1
#define PLAYER_TITLE_CORPORAL              UI64LIT(0x0000000000000004) // 2
#define PLAYER_TITLE_SERGEANT_A            UI64LIT(0x0000000000000008) // 3
#define PLAYER_TITLE_MASTER_SERGEANT       UI64LIT(0x0000000000000010) // 4
#define PLAYER_TITLE_SERGEANT_MAJOR        UI64LIT(0x0000000000000020) // 5
#define PLAYER_TITLE_KNIGHT                UI64LIT(0x0000000000000040) // 6
#define PLAYER_TITLE_KNIGHT_LIEUTENANT     UI64LIT(0x0000000000000080) // 7
#define PLAYER_TITLE_KNIGHT_CAPTAIN        UI64LIT(0x0000000000000100) // 8
#define PLAYER_TITLE_KNIGHT_CHAMPION       UI64LIT(0x0000000000000200) // 9
#define PLAYER_TITLE_LIEUTENANT_COMMANDER  UI64LIT(0x0000000000000400) // 10
#define PLAYER_TITLE_COMMANDER             UI64LIT(0x0000000000000800) // 11
#define PLAYER_TITLE_MARSHAL               UI64LIT(0x0000000000001000) // 12
#define PLAYER_TITLE_FIELD_MARSHAL         UI64LIT(0x0000000000002000) // 13
#define PLAYER_TITLE_GRAND_MARSHAL         UI64LIT(0x0000000000004000) // 14
#define PLAYER_TITLE_SCOUT                 UI64LIT(0x0000000000008000) // 15
#define PLAYER_TITLE_GRUNT                 UI64LIT(0x0000000000010000) // 16
#define PLAYER_TITLE_SERGEANT_H            UI64LIT(0x0000000000020000) // 17
#define PLAYER_TITLE_SENIOR_SERGEANT       UI64LIT(0x0000000000040000) // 18
#define PLAYER_TITLE_FIRST_SERGEANT        UI64LIT(0x0000000000080000) // 19
#define PLAYER_TITLE_STONE_GUARD           UI64LIT(0x0000000000100000) // 20
#define PLAYER_TITLE_BLOOD_GUARD           UI64LIT(0x0000000000200000) // 21
#define PLAYER_TITLE_LEGIONNAIRE           UI64LIT(0x0000000000400000) // 22
#define PLAYER_TITLE_CENTURION             UI64LIT(0x0000000000800000) // 23
#define PLAYER_TITLE_CHAMPION              UI64LIT(0x0000000001000000) // 24
#define PLAYER_TITLE_LIEUTENANT_GENERAL    UI64LIT(0x0000000002000000) // 25
#define PLAYER_TITLE_GENERAL               UI64LIT(0x0000000004000000) // 26
#define PLAYER_TITLE_WARLORD               UI64LIT(0x0000000008000000) // 27
#define PLAYER_TITLE_HIGH_WARLORD          UI64LIT(0x0000000010000000) // 28
#define PLAYER_TITLE_GLADIATOR             UI64LIT(0x0000000020000000) // 29
#define PLAYER_TITLE_DUELIST               UI64LIT(0x0000000040000000) // 30
#define PLAYER_TITLE_RIVAL                 UI64LIT(0x0000000080000000) // 31
#define PLAYER_TITLE_CHALLENGER            UI64LIT(0x0000000100000000) // 32
#define PLAYER_TITLE_SCARAB_LORD           UI64LIT(0x0000000200000000) // 33
#define PLAYER_TITLE_CONQUEROR             UI64LIT(0x0000000400000000) // 34
#define PLAYER_TITLE_JUSTICAR              UI64LIT(0x0000000800000000) // 35
#define PLAYER_TITLE_CHAMPION_OF_THE_NAARU UI64LIT(0x0000001000000000) // 36
#define PLAYER_TITLE_MERCILESS_GLADIATOR   UI64LIT(0x0000002000000000) // 37
#define PLAYER_TITLE_OF_THE_SHATTERED_SUN  UI64LIT(0x0000004000000000) // 38
#define PLAYER_TITLE_HAND_OF_ADAL          UI64LIT(0x0000008000000000) // 39
#define PLAYER_TITLE_VENGEFUL_GLADIATOR    UI64LIT(0x0000010000000000) // 40

#define KNOWN_TITLES_SIZE       3
#define MAX_TITLE_INDEX         (KNOWN_TITLES_SIZE*64)      // 3 uint64 fields

// used in (PLAYER_FIELD_BYTES, 0) byte values
enum PlayerFieldByteFlags
{
    PLAYER_FIELD_BYTE_TRACK_STEALTHED   = 0x02,
    PLAYER_FIELD_BYTE_RELEASE_TIMER     = 0x08,             // Display time till auto release spirit
    PLAYER_FIELD_BYTE_NO_RELEASE_WINDOW = 0x10              // Display no "release spirit" window at all
};

// used in byte (PLAYER_FIELD_BYTES2,3) values
enum PlayerFieldByte2Flags
{
    PLAYER_FIELD_BYTE2_NONE              = 0x00,
    PLAYER_FIELD_BYTE2_DETECT_AMORE_0    = 0x02,            // SPELL_AURA_DETECT_AMORE, not used as value and maybe not relcted to, but used in code as base for mask apply
    PLAYER_FIELD_BYTE2_DETECT_AMORE_1    = 0x04,            // SPELL_AURA_DETECT_AMORE value 1
    PLAYER_FIELD_BYTE2_DETECT_AMORE_2    = 0x08,            // SPELL_AURA_DETECT_AMORE value 2
    PLAYER_FIELD_BYTE2_DETECT_AMORE_3    = 0x10,            // SPELL_AURA_DETECT_AMORE value 3
    PLAYER_FIELD_BYTE2_STEALTH           = 0x20,
    PLAYER_FIELD_BYTE2_INVISIBILITY_GLOW = 0x40
};

enum MirrorTimerType
{
    FATIGUE_TIMER               = 0,
    BREATH_TIMER                = 1,
    FIRE_TIMER                  = 2
};
#define MAX_TIMERS              3
#define DISABLED_MIRROR_TIMER   -1

// 2^n values
enum PlayerExtraFlags
{
    // gm abilities
    PLAYER_EXTRA_GM_ON              = 0x0001,
    PLAYER_EXTRA_GM_ACCEPT_TICKETS  = 0x0002,
    PLAYER_EXTRA_ACCEPT_WHISPERS    = 0x0004,
    PLAYER_EXTRA_TAXICHEAT          = 0x0008,
    PLAYER_EXTRA_GM_INVISIBLE       = 0x0010,
    PLAYER_EXTRA_GM_CHAT            = 0x0020,               // Show GM badge in chat messages
    PLAYER_EXTRA_AUCTION_NEUTRAL    = 0x0040,
    PLAYER_EXTRA_AUCTION_ENEMY      = 0x0080,               // overwrite PLAYER_EXTRA_AUCTION_NEUTRAL

    // other states
    PLAYER_EXTRA_PVP_DEATH          = 0x0100                // store PvP death status until corpse creating.
};

// 2^n values
enum AtLoginFlags
{
    AT_LOGIN_NONE               = 0x00,
    AT_LOGIN_RENAME             = 0x01,
    AT_LOGIN_RESET_SPELLS       = 0x02,
    AT_LOGIN_RESET_TALENTS      = 0x04,
    AT_LOGIN_CUSTOMIZE          = 0x08,
    AT_LOGIN_RESET_PET_TALENTS  = 0x10,
    AT_LOGIN_FIRST              = 0x20,
};

typedef std::map<uint32, QuestStatusData> QuestStatusMap;

enum QuestSlotOffsets
{
    QUEST_ID_OFFSET             = 0,
    QUEST_STATE_OFFSET          = 1,
    QUEST_COUNTS_OFFSET         = 2,                        // 2 and 3
    QUEST_TIME_OFFSET           = 4
};

#define MAX_QUEST_OFFSET 5

enum QuestSlotStateMask
{
    QUEST_STATE_NONE            = 0x0000,
    QUEST_STATE_COMPLETE        = 0x0001,
    QUEST_STATE_FAIL            = 0x0002
};

enum SkillUpdateState
{
    SKILL_UNCHANGED             = 0,
    SKILL_CHANGED               = 1,
    SKILL_NEW                   = 2,
    SKILL_DELETED               = 3
};

struct SkillStatusData
{
    SkillStatusData(uint8 _pos, SkillUpdateState _uState) : pos(_pos), uState(_uState)
    {
    }
    uint8 pos;
    SkillUpdateState uState;
};

typedef UNORDERED_MAP<uint32, SkillStatusData> SkillStatusMap;

enum PlayerSlots
{
    // first slot for item stored (in any way in player m_items data)
    PLAYER_SLOT_START           = 0,
    // last+1 slot for item stored (in any way in player m_items data)
    PLAYER_SLOT_END             = 150,
    PLAYER_SLOTS_COUNT          = (PLAYER_SLOT_END - PLAYER_SLOT_START)
};

#define INVENTORY_SLOT_BAG_0    255

enum EquipmentSlots                                         // 19 slots
{
    EQUIPMENT_SLOT_START        = 0,
    EQUIPMENT_SLOT_HEAD         = 0,
    EQUIPMENT_SLOT_NECK         = 1,
    EQUIPMENT_SLOT_SHOULDERS    = 2,
    EQUIPMENT_SLOT_BODY         = 3,
    EQUIPMENT_SLOT_CHEST        = 4,
    EQUIPMENT_SLOT_WAIST        = 5,
    EQUIPMENT_SLOT_LEGS         = 6,
    EQUIPMENT_SLOT_FEET         = 7,
    EQUIPMENT_SLOT_WRISTS       = 8,
    EQUIPMENT_SLOT_HANDS        = 9,
    EQUIPMENT_SLOT_FINGER1      = 10,
    EQUIPMENT_SLOT_FINGER2      = 11,
    EQUIPMENT_SLOT_TRINKET1     = 12,
    EQUIPMENT_SLOT_TRINKET2     = 13,
    EQUIPMENT_SLOT_BACK         = 14,
    EQUIPMENT_SLOT_MAINHAND     = 15,
    EQUIPMENT_SLOT_OFFHAND      = 16,
    EQUIPMENT_SLOT_RANGED       = 17,
    EQUIPMENT_SLOT_TABARD       = 18,
    EQUIPMENT_SLOT_END          = 19
};

enum InventorySlots                                         // 4 slots
{
    INVENTORY_SLOT_BAG_START    = 19,
    INVENTORY_SLOT_BAG_END      = 23
};

enum InventoryPackSlots                                     // 16 slots
{
    INVENTORY_SLOT_ITEM_START   = 23,
    INVENTORY_SLOT_ITEM_END     = 39
};

enum BankItemSlots                                          // 28 slots
{
    BANK_SLOT_ITEM_START        = 39,
    BANK_SLOT_ITEM_END          = 67
};

enum BankBagSlots                                           // 7 slots
{
    BANK_SLOT_BAG_START         = 67,
    BANK_SLOT_BAG_END           = 74
};

enum BuyBackSlots                                           // 12 slots
{
    // stored in m_buybackitems
    BUYBACK_SLOT_START          = 74,
    BUYBACK_SLOT_END            = 86
};

enum KeyRingSlots                                           // 32 slots
{
    KEYRING_SLOT_START          = 86,
    KEYRING_SLOT_END            = 118
};

enum CurrencyTokenSlots                                     // 32 slots
{
    CURRENCYTOKEN_SLOT_START    = 118,
    CURRENCYTOKEN_SLOT_END      = 150
};

enum EquipmentSetUpdateState
{
    EQUIPMENT_SET_UNCHANGED     = 0,
    EQUIPMENT_SET_CHANGED       = 1,
    EQUIPMENT_SET_NEW           = 2,
    EQUIPMENT_SET_DELETED       = 3
};

struct EquipmentSet
{
    EquipmentSet() : Guid(0), IgnoreMask(0), state(EQUIPMENT_SET_NEW)
    {
        for (int i = 0; i < EQUIPMENT_SLOT_END; ++i)
            Items[i] = 0;
    }

    uint64 Guid;
    std::string Name;
    std::string IconName;
    uint32 IgnoreMask;
    uint32 Items[EQUIPMENT_SLOT_END];
    EquipmentSetUpdateState state;
};

#define MAX_EQUIPMENT_SET_INDEX 10                          // client limit

typedef std::map<uint32, EquipmentSet> EquipmentSets;

struct ItemPosCount
{
    ItemPosCount(uint16 _pos, uint32 _count) : pos(_pos), count(_count) {}
    bool isContainedIn(std::vector<ItemPosCount> const& vec) const;
    uint16 pos;
    uint32 count;
};
typedef std::vector<ItemPosCount> ItemPosCountVec;

enum TradeSlots
{
    TRADE_SLOT_COUNT            = 7,
    TRADE_SLOT_TRADED_COUNT     = 6,
    TRADE_SLOT_NONTRADED        = 6
};

enum TransferAbortReason
{
    TRANSFER_ABORT_NONE                         = 0x00,
    TRANSFER_ABORT_ERROR                        = 0x01,
    TRANSFER_ABORT_MAX_PLAYERS                  = 0x02,     // Transfer Aborted: instance is full
    TRANSFER_ABORT_NOT_FOUND                    = 0x03,     // Transfer Aborted: instance not found
    TRANSFER_ABORT_TOO_MANY_INSTANCES           = 0x04,     // You have entered too many instances recently.
    TRANSFER_ABORT_ZONE_IN_COMBAT               = 0x06,     // Unable to zone in while an encounter is in progress.
    TRANSFER_ABORT_INSUF_EXPAN_LVL              = 0x07,     // You must have <TBC,WotLK> expansion installed to access this area.
    TRANSFER_ABORT_DIFFICULTY                   = 0x08,     // <Normal,Heroic,Epic> difficulty mode is not available for %s.
    TRANSFER_ABORT_UNIQUE_MESSAGE               = 0x09,     // Until you've escaped TLK's grasp, you cannot leave this place!
    TRANSFER_ABORT_TOO_MANY_REALM_INSTANCES     = 0x0A,     // Additional instances cannot be launched, please try again later.
    TRANSFER_ABORT_NEED_GROUP                   = 0x0B,     // 3.1
    TRANSFER_ABORT_NOT_FOUND2                   = 0x0C,     // 3.1
    TRANSFER_ABORT_NOT_FOUND3                   = 0x0D,     // 3.1
    TRANSFER_ABORT_NOT_FOUND4                   = 0x0E,     // 3.2
    TRANSFER_ABORT_REALM_ONLY                   = 0x0F,     // All players on party must be from the same realm.
    TRANSFER_ABORT_MAP_NOT_ALLOWED              = 0x10,     // Map can't be entered at this time.
};

enum InstanceResetWarningType
{
    RAID_INSTANCE_WARNING_HOURS     = 1,                    // WARNING! %s is scheduled to reset in %d hour(s).
    RAID_INSTANCE_WARNING_MIN       = 2,                    // WARNING! %s is scheduled to reset in %d minute(s)!
    RAID_INSTANCE_WARNING_MIN_SOON  = 3,                    // WARNING! %s is scheduled to reset in %d minute(s). Please exit the zone or you will be returned to your bind location!
    RAID_INSTANCE_WELCOME           = 4,                    // Welcome to %s. This raid instance is scheduled to reset in %s.
    RAID_INSTANCE_EXPIRED           = 5
};

// PLAYER_FIELD_ARENA_TEAM_INFO_1_1 offsets
enum ArenaTeamInfoType
{
    ARENA_TEAM_ID               = 0,
    ARENA_TEAM_TYPE             = 1,                        // new in 3.2 - team type?
    ARENA_TEAM_MEMBER           = 2,                        // 0 - captain, 1 - member
    ARENA_TEAM_GAMES_WEEK       = 3,
    ARENA_TEAM_GAMES_SEASON     = 4,
    ARENA_TEAM_WINS_SEASON      = 5,
    ARENA_TEAM_PERSONAL_RATING  = 6,
    ARENA_TEAM_END              = 7
};

enum RestType
{
    REST_TYPE_NO                = 0,
    REST_TYPE_IN_TAVERN         = 1,
    REST_TYPE_IN_CITY           = 2
};

enum DuelCompleteType
{
<<<<<<< HEAD
    DUEL_INTERUPTED = 0,
=======
    DUEL_INTERRUPTED            = 0,
>>>>>>> cf39794c
    DUEL_WON                    = 1,
    DUEL_FLED                   = 2
};

enum TeleportToOptions
{
    TELE_TO_GM_MODE             = 0x01,
    TELE_TO_NOT_LEAVE_TRANSPORT = 0x02,
    TELE_TO_NOT_LEAVE_COMBAT    = 0x04,
    TELE_TO_NOT_UNSUMMON_PET    = 0x08,
    TELE_TO_SPELL               = 0x10,
};

/// Type of environmental damages
enum EnviromentalDamage
{
    DAMAGE_EXHAUSTED            = 0,
    DAMAGE_DROWNING             = 1,
    DAMAGE_FALL                 = 2,
    DAMAGE_LAVA                 = 3,
    DAMAGE_SLIME                = 4,
    DAMAGE_FIRE                 = 5,
    DAMAGE_FALL_TO_VOID         = 6                         // custom case for fall without durability loss
};

enum PlayerChatTag
{
    CHAT_TAG_NONE               = 0x00,
    CHAT_TAG_AFK                = 0x01,
    CHAT_TAG_DND                = 0x02,
    CHAT_TAG_GM                 = 0x04,
    CHAT_TAG_COM                = 0x08,                     // Commentator
    CHAT_TAG_DEV                = 0x10,                     // Developer
};

enum PlayedTimeIndex
{
    PLAYED_TIME_TOTAL           = 0,
    PLAYED_TIME_LEVEL           = 1
};

#define MAX_PLAYED_TIME_INDEX   2

// used at player loading query list preparing, and later result selection
enum PlayerLoginQueryIndex
{
    PLAYER_LOGIN_QUERY_LOADFROM,
    PLAYER_LOGIN_QUERY_LOADGROUP,
    PLAYER_LOGIN_QUERY_LOADBOUNDINSTANCES,
    PLAYER_LOGIN_QUERY_LOADAURAS,
    PLAYER_LOGIN_QUERY_LOADSPELLS,
    PLAYER_LOGIN_QUERY_LOADQUESTSTATUS,
    PLAYER_LOGIN_QUERY_LOADDAILYQUESTSTATUS,
    PLAYER_LOGIN_QUERY_LOADREPUTATION,
    PLAYER_LOGIN_QUERY_LOADINVENTORY,
    PLAYER_LOGIN_QUERY_LOADITEMLOOT,
    PLAYER_LOGIN_QUERY_LOADACTIONS,
    PLAYER_LOGIN_QUERY_LOADSOCIALLIST,
    PLAYER_LOGIN_QUERY_LOADHOMEBIND,
    PLAYER_LOGIN_QUERY_LOADSPELLCOOLDOWNS,
    PLAYER_LOGIN_QUERY_LOADDECLINEDNAMES,
    PLAYER_LOGIN_QUERY_LOADGUILD,
    PLAYER_LOGIN_QUERY_LOADARENAINFO,
    PLAYER_LOGIN_QUERY_LOADACHIEVEMENTS,
    PLAYER_LOGIN_QUERY_LOADCRITERIAPROGRESS,
    PLAYER_LOGIN_QUERY_LOADEQUIPMENTSETS,
    PLAYER_LOGIN_QUERY_LOADBGDATA,
    PLAYER_LOGIN_QUERY_LOADACCOUNTDATA,
    PLAYER_LOGIN_QUERY_LOADSKILLS,
    PLAYER_LOGIN_QUERY_LOADGLYPHS,
    PLAYER_LOGIN_QUERY_LOADMAILS,
    PLAYER_LOGIN_QUERY_LOADMAILEDITEMS,
    PLAYER_LOGIN_QUERY_LOADTALENTS,
    PLAYER_LOGIN_QUERY_LOADWEEKLYQUESTSTATUS,
    PLAYER_LOGIN_QUERY_LOADMONTHLYQUESTSTATUS,

    MAX_PLAYER_LOGIN_QUERY
};

enum PlayerDelayedOperations
{
    DELAYED_SAVE_PLAYER         = 0x01,
    DELAYED_RESURRECT_PLAYER    = 0x02,
    DELAYED_SPELL_CAST_DESERTER = 0x04,
    DELAYED_BG_MOUNT_RESTORE    = 0x08,                     ///< Flag to restore mount state after teleport from BG
    DELAYED_BG_TAXI_RESTORE     = 0x10,                     ///< Flag to restore taxi state after teleport from BG
    DELAYED_END
};

enum ReputationSource
{
    REPUTATION_SOURCE_KILL,
    REPUTATION_SOURCE_QUEST,
    REPUTATION_SOURCE_SPELL
};

// Player summoning auto-decline time (in secs)
#define MAX_PLAYER_SUMMON_DELAY (2*MINUTE)
#define MAX_MONEY_AMOUNT        (0x7FFFFFFF-1)

struct InstancePlayerBind
{
    DungeonPersistentState* state;
    bool perm;
    /* permanent PlayerInstanceBinds are created in Raid/Heroic instances for players
       that aren't already permanently bound when they are inside when a boss is killed
       or when they enter an instance that the group leader is permanently bound to. */
    InstancePlayerBind() : state(NULL), perm(false) {}
};

enum PlayerRestState
{
    REST_STATE_RESTED           = 0x01,
    REST_STATE_NORMAL           = 0x02,
    REST_STATE_RAF_LINKED       = 0x04                      // Exact use unknown
};

class MANGOS_DLL_SPEC PlayerTaxi
{
    public:
        PlayerTaxi();
        ~PlayerTaxi() {}
        // Nodes
        void InitTaxiNodesForLevel(uint32 race, uint32 chrClass, uint32 level);
        void LoadTaxiMask(const char* data);

        bool IsTaximaskNodeKnown(uint32 nodeidx) const
        {
            uint8  field   = uint8((nodeidx - 1) / 32);
            uint32 submask = 1 << ((nodeidx - 1) % 32);
            return (m_taximask[field] & submask) == submask;
        }
        bool SetTaximaskNode(uint32 nodeidx)
        {
            uint8  field   = uint8((nodeidx - 1) / 32);
            uint32 submask = 1 << ((nodeidx - 1) % 32);
            if ((m_taximask[field] & submask) != submask)
            {
                m_taximask[field] |= submask;
                return true;
            }
            else
                return false;
        }
        void AppendTaximaskTo(ByteBuffer& data, bool all);

        // Destinations
        bool LoadTaxiDestinationsFromString(const std::string& values, Team team);
        std::string SaveTaxiDestinationsToString();

        void ClearTaxiDestinations() { m_TaxiDestinations.clear(); }
        void AddTaxiDestination(uint32 dest) { m_TaxiDestinations.push_back(dest); }
        uint32 GetTaxiSource() const { return m_TaxiDestinations.empty() ? 0 : m_TaxiDestinations.front(); }
        uint32 GetTaxiDestination() const { return m_TaxiDestinations.size() < 2 ? 0 : m_TaxiDestinations[1]; }
        uint32 GetCurrentTaxiPath() const;
        uint32 NextTaxiDestination()
        {
            m_TaxiDestinations.pop_front();
            return GetTaxiDestination();
        }
        bool empty() const { return m_TaxiDestinations.empty(); }

        friend std::ostringstream& operator<< (std::ostringstream& ss, PlayerTaxi const& taxi);
    private:
        TaxiMask m_taximask;
        std::deque<uint32> m_TaxiDestinations;
};

std::ostringstream& operator<< (std::ostringstream& ss, PlayerTaxi const& taxi);

/// Holder for BattleGround data
struct BGData
{
    BGData() : bgInstanceID(0), bgTypeID(BATTLEGROUND_TYPE_NONE), bgAfkReportedCount(0), bgAfkReportedTimer(0),
        bgTeam(TEAM_NONE), mountSpell(0), m_needSave(false) { ClearTaxiPath(); }

    uint32 bgInstanceID;                                    ///< This variable is set to bg->m_InstanceID, saved
    ///  when player is teleported to BG - (it is battleground's GUID)
    BattleGroundTypeId bgTypeID;

    std::set<uint32>   bgAfkReporter;
    uint8              bgAfkReportedCount;
    time_t             bgAfkReportedTimer;

    Team bgTeam;                                            ///< What side the player will be added to, saved

    uint32 mountSpell;                                      ///< Mount used before join to bg, saved
    uint32 taxiPath[2];                                     ///< Current taxi active path start/end nodes, saved

    WorldLocation joinPos;                                  ///< From where player entered BG, saved

    bool m_needSave;                                        ///< true, if saved to DB fields modified after prev. save (marked as "saved" above)

    void ClearTaxiPath()     { taxiPath[0] = taxiPath[1] = 0; }
    bool HasTaxiPath() const { return taxiPath[0] && taxiPath[1]; }
};

class TradeData
{
    public:                                                 // constructors
        TradeData(Player* player, Player* trader) :
            m_player(player),  m_trader(trader), m_accepted(false), m_acceptProccess(false),
            m_money(0), m_spell(0) {}

    public:                                                 // access functions

        Player* GetTrader() const { return m_trader; }
        TradeData* GetTraderData() const;

        Item* GetItem(TradeSlots slot) const;
        bool HasItem(ObjectGuid item_guid) const;

        uint32 GetSpell() const { return m_spell; }
        Item*  GetSpellCastItem() const;
        bool HasSpellCastItem() const { return !m_spellCastItem.IsEmpty(); }

        uint32 GetMoney() const { return m_money; }

        bool IsAccepted() const { return m_accepted; }
        bool IsInAcceptProcess() const { return m_acceptProccess; }
    public:                                                 // access functions

        void SetItem(TradeSlots slot, Item* item);
        void SetSpell(uint32 spell_id, Item* castItem = NULL);
        void SetMoney(uint32 money);

        void SetAccepted(bool state, bool crosssend = false);

        // must be called only from accept handler helper functions
        void SetInAcceptProcess(bool state) { m_acceptProccess = state; }

    private:                                                // internal functions

        void Update(bool for_trader = true);

    private:                                                // fields

        Player*    m_player;                                // Player who own of this TradeData
        Player*    m_trader;                                // Player who trade with m_player

        bool       m_accepted;                              // m_player press accept for trade list
        bool       m_acceptProccess;                        // one from player/trader press accept and this processed

        uint32     m_money;                                 // m_player place money to trade

        uint32     m_spell;                                 // m_player apply spell to non-traded slot item
        ObjectGuid m_spellCastItem;                         // applied spell casted by item use

        ObjectGuid m_items[TRADE_SLOT_COUNT];               // traded itmes from m_player side including non-traded slot
};

class MANGOS_DLL_SPEC Player : public Unit
{
        friend class WorldSession;
        friend void Item::AddToUpdateQueueOf(Player* player);
        friend void Item::RemoveFromUpdateQueueOf(Player* player);
    public:
        explicit Player(WorldSession* session);
        ~Player();

        void CleanupsBeforeDelete() override;

        static UpdateMask updateVisualBits;
        static void InitVisibleBits();

        void AddToWorld() override;
        void RemoveFromWorld() override;

        bool TeleportTo(uint32 mapid, float x, float y, float z, float orientation, uint32 options = 0, AreaTrigger const* at = NULL);

        bool TeleportTo(WorldLocation const& loc, uint32 options = 0)
        {
            return TeleportTo(loc.mapid, loc.coord_x, loc.coord_y, loc.coord_z, loc.orientation, options);
        }

        bool TeleportToBGEntryPoint();

        void SetSummonPoint(uint32 mapid, float x, float y, float z)
        {
            m_summon_expire = time(NULL) + MAX_PLAYER_SUMMON_DELAY;
            m_summon_mapid = mapid;
            m_summon_x = x;
            m_summon_y = y;
            m_summon_z = z;
        }
        void SummonIfPossible(bool agree);

        bool Create(uint32 guidlow, const std::string& name, uint8 race, uint8 class_, uint8 gender, uint8 skin, uint8 face, uint8 hairStyle, uint8 hairColor, uint8 facialHair, uint8 outfitId);

        void Update(uint32 update_diff, uint32 time) override;

        static bool BuildEnumData(QueryResult* result,  WorldPacket* p_data);

        void SetInWater(bool apply);

        bool IsInWater() const override { return m_isInWater; }
        bool IsUnderWater() const override;

        void SendInitialPacketsBeforeAddToMap();
        void SendInitialPacketsAfterAddToMap();
        void SendInstanceResetWarning(uint32 mapid, Difficulty difficulty, uint32 time);

        Creature* GetNPCIfCanInteractWith(ObjectGuid guid, uint32 npcflagmask);
        GameObject* GetGameObjectIfCanInteractWith(ObjectGuid guid, uint32 gameobject_type = MAX_GAMEOBJECT_TYPE) const;

        void ToggleAFK();
        void ToggleDND();
        bool isAFK() const { return HasFlag(PLAYER_FLAGS, PLAYER_FLAGS_AFK); }
        bool isDND() const { return HasFlag(PLAYER_FLAGS, PLAYER_FLAGS_DND); }
        uint8 GetChatTag() const;
        std::string autoReplyMsg;

        uint32 GetBarberShopCost(uint8 newhairstyle, uint8 newhaircolor, uint8 newfacialhair, uint32 newskintone);

        PlayerSocial* GetSocial() { return m_social; }

        PlayerTaxi m_taxi;
        void InitTaxiNodesForLevel() { m_taxi.InitTaxiNodesForLevel(getRace(), getClass(), getLevel()); }
        bool ActivateTaxiPathTo(std::vector<uint32> const& nodes, Creature* npc = NULL, uint32 spellid = 0);
        bool ActivateTaxiPathTo(uint32 taxi_path_id, uint32 spellid = 0);
        // mount_id can be used in scripting calls
        void ContinueTaxiFlight();
        bool isAcceptTickets() const { return GetSession()->GetSecurity() >= SEC_GAMEMASTER && (m_ExtraFlags & PLAYER_EXTRA_GM_ACCEPT_TICKETS); }
        void SetAcceptTicket(bool on) { if (on) m_ExtraFlags |= PLAYER_EXTRA_GM_ACCEPT_TICKETS; else m_ExtraFlags &= ~PLAYER_EXTRA_GM_ACCEPT_TICKETS; }
        bool isAcceptWhispers() const { return m_ExtraFlags & PLAYER_EXTRA_ACCEPT_WHISPERS; }
        void SetAcceptWhispers(bool on) { if (on) m_ExtraFlags |= PLAYER_EXTRA_ACCEPT_WHISPERS; else m_ExtraFlags &= ~PLAYER_EXTRA_ACCEPT_WHISPERS; }
        bool isGameMaster() const { return m_ExtraFlags & PLAYER_EXTRA_GM_ON; }
        void SetGameMaster(bool on);
        bool isGMChat() const { return GetSession()->GetSecurity() >= SEC_MODERATOR && (m_ExtraFlags & PLAYER_EXTRA_GM_CHAT); }
        void SetGMChat(bool on) { if (on) m_ExtraFlags |= PLAYER_EXTRA_GM_CHAT; else m_ExtraFlags &= ~PLAYER_EXTRA_GM_CHAT; }
        bool isTaxiCheater() const { return m_ExtraFlags & PLAYER_EXTRA_TAXICHEAT; }
        void SetTaxiCheater(bool on) { if (on) m_ExtraFlags |= PLAYER_EXTRA_TAXICHEAT; else m_ExtraFlags &= ~PLAYER_EXTRA_TAXICHEAT; }
        bool isGMVisible() const { return !(m_ExtraFlags & PLAYER_EXTRA_GM_INVISIBLE); }
        void SetGMVisible(bool on);
        void SetPvPDeath(bool on) { if (on) m_ExtraFlags |= PLAYER_EXTRA_PVP_DEATH; else m_ExtraFlags &= ~PLAYER_EXTRA_PVP_DEATH; }

        // 0 = own auction, -1 = enemy auction, 1 = goblin auction
        int GetAuctionAccessMode() const { return m_ExtraFlags & PLAYER_EXTRA_AUCTION_ENEMY ? -1 : (m_ExtraFlags & PLAYER_EXTRA_AUCTION_NEUTRAL ? 1 : 0); }
        void SetAuctionAccessMode(int state)
        {
            m_ExtraFlags &= ~(PLAYER_EXTRA_AUCTION_ENEMY | PLAYER_EXTRA_AUCTION_NEUTRAL);

            if (state < 0)
                m_ExtraFlags |= PLAYER_EXTRA_AUCTION_ENEMY;
            else if (state > 0)
                m_ExtraFlags |= PLAYER_EXTRA_AUCTION_NEUTRAL;
        }

        void GiveXP(uint32 xp, Unit* victim);
        void GiveLevel(uint32 level);

        void InitStatsForLevel(bool reapplyMods = false);

        // Played Time Stuff
        time_t m_logintime;
        time_t m_Last_tick;

        uint32 m_Played_time[MAX_PLAYED_TIME_INDEX];
        uint32 GetTotalPlayedTime() { return m_Played_time[PLAYED_TIME_TOTAL]; }
        uint32 GetLevelPlayedTime() { return m_Played_time[PLAYED_TIME_LEVEL]; }

        void ResetTimeSync();
        void SendTimeSync();

        void SetDeathState(DeathState s) override;          // overwrite Unit::SetDeathState

        float GetRestBonus() const { return m_rest_bonus; }
        void SetRestBonus(float rest_bonus_new);

        RestType GetRestType() const { return rest_type; }
        void SetRestType(RestType n_r_type, uint32 areaTriggerId = 0);

        time_t GetTimeInnEnter() const { return time_inn_enter; }
        void UpdateInnerTime(time_t time) { time_inn_enter = time; }

        void RemovePet(PetSaveMode mode);

        uint32 GetPhaseMaskForSpawn() const;                // used for proper set phase for DB at GM-mode creature/GO spawn

        void Say(const std::string& text, const uint32 language);
        void Yell(const std::string& text, const uint32 language);
        void TextEmote(const std::string& text);
        void Whisper(const std::string& text, const uint32 language, ObjectGuid receiver);
        void BuildPlayerChat(WorldPacket* data, uint8 msgtype, const std::string& text, uint32 language) const;

        /*********************************************************/
        /***                    STORAGE SYSTEM                 ***/
        /*********************************************************/

        void SetVirtualItemSlot(uint8 i, Item* item);
        void SetSheath(SheathState sheathed) override;      // overwrite Unit version
        uint8 FindEquipSlot(ItemPrototype const* proto, uint32 slot, bool swap) const;
        uint32 GetItemCount(uint32 item, bool inBankAlso = false, Item* skipItem = NULL) const;
        uint32 GetItemCountWithLimitCategory(uint32 limitCategory, Item* skipItem = NULL) const;
        Item* GetItemByGuid(ObjectGuid guid) const;
        Item* GetItemByEntry(uint32 item) const;            // only for special cases
        Item* GetItemByLimitedCategory(uint32 limitedCategory) const;
        Item* GetItemByPos(uint16 pos) const;
        Item* GetItemByPos(uint8 bag, uint8 slot) const;
        uint32 GetItemDisplayIdInSlot(uint8 bag, uint8 slot) const;
        Item* GetWeaponForAttack(WeaponAttackType attackType) const { return GetWeaponForAttack(attackType, false, false); }
        Item* GetWeaponForAttack(WeaponAttackType attackType, bool nonbroken, bool useable) const;
        Item* GetShield(bool useable = false) const;
        static uint32 GetAttackBySlot(uint8 slot);          // MAX_ATTACK if not weapon slot
        std::vector<Item*>& GetItemUpdateQueue() { return m_itemUpdateQueue; }
        static bool IsInventoryPos(uint16 pos) { return IsInventoryPos(pos >> 8, pos & 255); }
        static bool IsInventoryPos(uint8 bag, uint8 slot);
        static bool IsEquipmentPos(uint16 pos) { return IsEquipmentPos(pos >> 8, pos & 255); }
        static bool IsEquipmentPos(uint8 bag, uint8 slot);
        static bool IsBagPos(uint16 pos);
        static bool IsBankPos(uint16 pos) { return IsBankPos(pos >> 8, pos & 255); }
        static bool IsBankPos(uint8 bag, uint8 slot);
        bool IsValidPos(uint16 pos, bool explicit_pos) const { return IsValidPos(pos >> 8, pos & 255, explicit_pos); }
        bool IsValidPos(uint8 bag, uint8 slot, bool explicit_pos) const;
        uint8 GetBankBagSlotCount() const { return GetByteValue(PLAYER_BYTES_2, 2); }
        void SetBankBagSlotCount(uint8 count) { SetByteValue(PLAYER_BYTES_2, 2, count); }
        bool HasItemCount(uint32 item, uint32 count, bool inBankAlso = false) const;
        bool HasItemFitToSpellReqirements(SpellEntry const* spellInfo, Item const* ignoreItem = NULL);
        bool CanNoReagentCast(SpellEntry const* spellInfo) const;
        bool HasItemOrGemWithIdEquipped(uint32 item, uint32 count, uint8 except_slot = NULL_SLOT) const;
        bool HasItemOrGemWithLimitCategoryEquipped(uint32 limitCategory, uint32 count, uint8 except_slot = NULL_SLOT) const;
        InventoryResult CanTakeMoreSimilarItems(Item* pItem) const { return _CanTakeMoreSimilarItems(pItem->GetEntry(), pItem->GetCount(), pItem); }
        InventoryResult CanTakeMoreSimilarItems(uint32 entry, uint32 count) const { return _CanTakeMoreSimilarItems(entry, count, NULL); }
        InventoryResult CanStoreNewItem(uint8 bag, uint8 slot, ItemPosCountVec& dest, uint32 item, uint32 count, uint32* no_space_count = NULL) const
        {
            return _CanStoreItem(bag, slot, dest, item, count, NULL, false, no_space_count);
        }
        InventoryResult CanStoreItem(uint8 bag, uint8 slot, ItemPosCountVec& dest, Item* pItem, bool swap = false) const
        {
            if (!pItem)
                return EQUIP_ERR_ITEM_NOT_FOUND;
            uint32 count = pItem->GetCount();
            return _CanStoreItem(bag, slot, dest, pItem->GetEntry(), count, pItem, swap, NULL);
        }
        InventoryResult CanStoreItems(Item** pItem, int count) const;
        InventoryResult CanEquipNewItem(uint8 slot, uint16& dest, uint32 item, bool swap) const;
        InventoryResult CanEquipItem(uint8 slot, uint16& dest, Item* pItem, bool swap, bool direct_action = true) const;

        InventoryResult CanEquipUniqueItem(Item* pItem, uint8 except_slot = NULL_SLOT, uint32 limit_count = 1) const;
        InventoryResult CanEquipUniqueItem(ItemPrototype const* itemProto, uint8 except_slot = NULL_SLOT, uint32 limit_count = 1) const;
        InventoryResult CanUnequipItems(uint32 item, uint32 count) const;
        InventoryResult CanUnequipItem(uint16 src, bool swap) const;
        InventoryResult CanBankItem(uint8 bag, uint8 slot, ItemPosCountVec& dest, Item* pItem, bool swap, bool not_loading = true) const;
        InventoryResult CanUseItem(Item* pItem, bool direct_action = true) const;
        bool HasItemTotemCategory(uint32 TotemCategory) const;
        InventoryResult CanUseItem(ItemPrototype const* pItem) const;
        InventoryResult CanUseAmmo(uint32 item) const;
        Item* StoreNewItem(ItemPosCountVec const& pos, uint32 item, bool update, int32 randomPropertyId = 0);
        Item* StoreItem(ItemPosCountVec const& pos, Item* pItem, bool update);
        Item* EquipNewItem(uint16 pos, uint32 item, bool update);
        Item* EquipItem(uint16 pos, Item* pItem, bool update);
        void AutoUnequipOffhandIfNeed();
        bool StoreNewItemInBestSlots(uint32 item_id, uint32 item_count);
        Item* StoreNewItemInInventorySlot(uint32 itemEntry, uint32 amount);

        void AutoStoreLoot(WorldObject const* lootTarget, uint32 loot_id, LootStore const& store, bool broadcast = false, uint8 bag = NULL_BAG, uint8 slot = NULL_SLOT);
        void AutoStoreLoot(Loot& loot, bool broadcast = false, uint8 bag = NULL_BAG, uint8 slot = NULL_SLOT);

        Item* ConvertItem(Item* item, uint32 newItemId);

        InventoryResult _CanTakeMoreSimilarItems(uint32 entry, uint32 count, Item* pItem, uint32* no_space_count = NULL) const;
        InventoryResult _CanStoreItem(uint8 bag, uint8 slot, ItemPosCountVec& dest, uint32 entry, uint32 count, Item* pItem = NULL, bool swap = false, uint32* no_space_count = NULL) const;

        void ApplyEquipCooldown(Item* pItem);
        void SetAmmo(uint32 item);
        void RemoveAmmo();
        float GetAmmoDPS() const { return m_ammoDPS; }
        bool CheckAmmoCompatibility(const ItemPrototype* ammo_proto) const;
        void QuickEquipItem(uint16 pos, Item* pItem);
        void VisualizeItem(uint8 slot, Item* pItem);
        void SetVisibleItemSlot(uint8 slot, Item* pItem);
        Item* BankItem(ItemPosCountVec const& dest, Item* pItem, bool update)
        {
            return StoreItem(dest, pItem, update);
        }
        Item* BankItem(uint16 pos, Item* pItem, bool update);
        void RemoveItem(uint8 bag, uint8 slot, bool update);// see ApplyItemOnStoreSpell notes
        void MoveItemFromInventory(uint8 bag, uint8 slot, bool update);
        // in trade, auction, guild bank, mail....
        void MoveItemToInventory(ItemPosCountVec const& dest, Item* pItem, bool update, bool in_characterInventoryDB = false);
        // in trade, guild bank, mail....
        void RemoveItemDependentAurasAndCasts(Item* pItem);
        void DestroyItem(uint8 bag, uint8 slot, bool update);
        void DestroyItemCount(uint32 item, uint32 count, bool update, bool unequip_check = false, bool inBankAlso = false);
        void DestroyItemCount(Item* item, uint32& count, bool update);
        void DestroyConjuredItems(bool update);
        void DestroyZoneLimitedItem(bool update, uint32 new_zone);
        void SplitItem(uint16 src, uint16 dst, uint32 count);
        void SwapItem(uint16 src, uint16 dst);
        void AddItemToBuyBackSlot(Item* pItem);
        Item* GetItemFromBuyBackSlot(uint32 slot);
        void RemoveItemFromBuyBackSlot(uint32 slot, bool del);

        void TakeExtendedCost(uint32 extendedCostId, uint32 count);

        uint32 GetMaxKeyringSize() const { return KEYRING_SLOT_END - KEYRING_SLOT_START; }
        void SendEquipError(InventoryResult msg, Item* pItem, Item* pItem2 = NULL, uint32 itemid = 0) const;
        void SendBuyError(BuyResult msg, Creature* pCreature, uint32 item, uint32 param);
        void SendSellError(SellResult msg, Creature* pCreature, ObjectGuid itemGuid, uint32 param);
        void AddWeaponProficiency(uint32 newflag) { m_WeaponProficiency |= newflag; }
        void AddArmorProficiency(uint32 newflag) { m_ArmorProficiency |= newflag; }
        uint32 GetWeaponProficiency() const { return m_WeaponProficiency; }
        uint32 GetArmorProficiency() const { return m_ArmorProficiency; }
        bool IsTwoHandUsed() const
        {
            Item* mainItem = GetItemByPos(INVENTORY_SLOT_BAG_0, EQUIPMENT_SLOT_MAINHAND);
            return mainItem && mainItem->GetProto()->InventoryType == INVTYPE_2HWEAPON && !CanTitanGrip();
        }
        bool HasTwoHandWeaponInOneHand() const
        {
            Item* offItem = GetItemByPos(INVENTORY_SLOT_BAG_0, EQUIPMENT_SLOT_OFFHAND);
            Item* mainItem = GetItemByPos(INVENTORY_SLOT_BAG_0, EQUIPMENT_SLOT_MAINHAND);
            return offItem && ((mainItem && mainItem->GetProto()->InventoryType == INVTYPE_2HWEAPON) || offItem->GetProto()->InventoryType == INVTYPE_2HWEAPON);
        }
        void SendNewItem(Item* item, uint32 count, bool received, bool created, bool broadcast = false);
        bool BuyItemFromVendorSlot(ObjectGuid vendorGuid, uint32 vendorslot, uint32 item, uint8 count, uint8 bag, uint8 slot);

        float GetReputationPriceDiscount(Creature const* pCreature) const;

        Player* GetTrader() const { return m_trade ? m_trade->GetTrader() : NULL; }
        TradeData* GetTradeData() const { return m_trade; }
        void TradeCancel(bool sendback);

        void UpdateEnchantTime(uint32 time);
        void UpdateItemDuration(uint32 time, bool realtimeonly = false);
        void AddEnchantmentDurations(Item* item);
        void RemoveEnchantmentDurations(Item* item);
        void RemoveAllEnchantments(EnchantmentSlot slot);
        void AddEnchantmentDuration(Item* item, EnchantmentSlot slot, uint32 duration);
        void ApplyEnchantment(Item* item, EnchantmentSlot slot, bool apply, bool apply_dur = true, bool ignore_condition = false);
        void ApplyEnchantment(Item* item, bool apply);
        void SendEnchantmentDurations();
        void BuildEnchantmentsInfoData(WorldPacket* data);
        void AddItemDurations(Item* item);
        void RemoveItemDurations(Item* item);
        void SendItemDurations();
        void LoadCorpse();
        void LoadPet();

        uint32 m_stableSlots;

        uint32 GetEquipGearScore(bool withBags = true, bool withBank = false);
        void ResetCachedGearScore() { m_cachedGS = 0; }
        typedef std::vector < uint32/*item level*/ > GearScoreVec;

        /*********************************************************/
        /***                    GOSSIP SYSTEM                  ***/
        /*********************************************************/

        void PrepareGossipMenu(WorldObject* pSource, uint32 menuId = 0);
        void SendPreparedGossip(WorldObject* pSource);
        void OnGossipSelect(WorldObject* pSource, uint32 gossipListId, uint32 menuId);

        uint32 GetGossipTextId(uint32 menuId, WorldObject* pSource);
        uint32 GetGossipTextId(WorldObject* pSource);
        uint32 GetDefaultGossipMenuForSource(WorldObject* pSource);

        /*********************************************************/
        /***                    QUEST SYSTEM                   ***/
        /*********************************************************/

        // Return player level when QuestLevel is dynamic (-1)
        uint32 GetQuestLevelForPlayer(Quest const* pQuest) const { return pQuest && (pQuest->GetQuestLevel() > 0) ? (uint32)pQuest->GetQuestLevel() : getLevel(); }

        void PrepareQuestMenu(ObjectGuid guid);
        void SendPreparedQuest(ObjectGuid guid);
        bool IsActiveQuest(uint32 quest_id) const;          // can be taken or taken

        // Quest is taken and not yet rewarded
        // if completed_or_not = 0 (or any other value except 1 or 2) - returns true, if quest is taken and doesn't depend if quest is completed or not
        // if completed_or_not = 1 - returns true, if quest is taken but not completed
        // if completed_or_not = 2 - returns true, if quest is taken and already completed
        bool IsCurrentQuest(uint32 quest_id, uint8 completed_or_not = 0) const; // taken and not yet rewarded

        Quest const* GetNextQuest(ObjectGuid guid, Quest const* pQuest);
        bool CanSeeStartQuest(Quest const* pQuest) const;
        bool CanTakeQuest(Quest const* pQuest, bool msg) const;
        bool CanAddQuest(Quest const* pQuest, bool msg) const;
        bool CanCompleteQuest(uint32 quest_id) const;
        bool CanCompleteRepeatableQuest(Quest const* pQuest) const;
        bool CanRewardQuest(Quest const* pQuest, bool msg) const;
        bool CanRewardQuest(Quest const* pQuest, uint32 reward, bool msg) const;
        void AddQuest(Quest const* pQuest, Object* questGiver);
        void CompleteQuest(uint32 quest_id);
        void IncompleteQuest(uint32 quest_id);
        void RewardQuest(Quest const* pQuest, uint32 reward, Object* questGiver, bool announce = true);

        void FailQuest(uint32 quest_id);
        bool SatisfyQuestSkill(Quest const* qInfo, bool msg) const;
        bool SatisfyQuestLevel(Quest const* qInfo, bool msg) const;
        bool SatisfyQuestLog(bool msg) const;
        bool SatisfyQuestPreviousQuest(Quest const* qInfo, bool msg) const;
        bool SatisfyQuestClass(Quest const* qInfo, bool msg) const;
        bool SatisfyQuestRace(Quest const* qInfo, bool msg) const;
        bool SatisfyQuestReputation(Quest const* qInfo, bool msg) const;
        bool SatisfyQuestStatus(Quest const* qInfo, bool msg) const;
        bool SatisfyQuestTimed(Quest const* qInfo, bool msg) const;
        bool SatisfyQuestExclusiveGroup(Quest const* qInfo, bool msg) const;
        bool SatisfyQuestNextChain(Quest const* qInfo, bool msg) const;
        bool SatisfyQuestPrevChain(Quest const* qInfo, bool msg) const;
        bool SatisfyQuestDay(Quest const* qInfo, bool msg) const;
        bool SatisfyQuestWeek(Quest const* qInfo, bool msg) const;
        bool SatisfyQuestMonth(Quest const* qInfo, bool msg) const;
        bool CanGiveQuestSourceItemIfNeed(Quest const* pQuest, ItemPosCountVec* dest = NULL) const;
        void GiveQuestSourceItemIfNeed(Quest const* pQuest);
        bool TakeQuestSourceItem(uint32 quest_id, bool msg);
        bool GetQuestRewardStatus(uint32 quest_id) const;
        QuestStatus GetQuestStatus(uint32 quest_id) const;
        void SetQuestStatus(uint32 quest_id, QuestStatus status);

        void SetDailyQuestStatus(uint32 quest_id);
        void SetWeeklyQuestStatus(uint32 quest_id);
        void SetMonthlyQuestStatus(uint32 quest_id);
        void ResetDailyQuestStatus();
        void ResetWeeklyQuestStatus();
        void ResetMonthlyQuestStatus();

        uint16 FindQuestSlot(uint32 quest_id) const;
        uint32 GetQuestSlotQuestId(uint16 slot) const { return GetUInt32Value(PLAYER_QUEST_LOG_1_1 + slot * MAX_QUEST_OFFSET + QUEST_ID_OFFSET); }
        void SetQuestSlot(uint16 slot, uint32 quest_id, uint32 timer = 0)
        {
            SetUInt32Value(PLAYER_QUEST_LOG_1_1 + slot * MAX_QUEST_OFFSET + QUEST_ID_OFFSET, quest_id);
            SetUInt32Value(PLAYER_QUEST_LOG_1_1 + slot * MAX_QUEST_OFFSET + QUEST_STATE_OFFSET, 0);
            SetUInt32Value(PLAYER_QUEST_LOG_1_1 + slot * MAX_QUEST_OFFSET + QUEST_COUNTS_OFFSET, 0);
            SetUInt32Value(PLAYER_QUEST_LOG_1_1 + slot * MAX_QUEST_OFFSET + QUEST_COUNTS_OFFSET + 1, 0);
            SetUInt32Value(PLAYER_QUEST_LOG_1_1 + slot * MAX_QUEST_OFFSET + QUEST_TIME_OFFSET, timer);
        }
        void SetQuestSlotCounter(uint16 slot, uint8 counter, uint16 count)
        {
            uint64 val = GetUInt64Value(PLAYER_QUEST_LOG_1_1 + slot * MAX_QUEST_OFFSET + QUEST_COUNTS_OFFSET);
            val &= ~((uint64)0xFFFF << (counter * 16));
            val |= ((uint64)count << (counter * 16));
            SetUInt64Value(PLAYER_QUEST_LOG_1_1 + slot * MAX_QUEST_OFFSET + QUEST_COUNTS_OFFSET, val);
        }
        void SetQuestSlotState(uint16 slot, uint32 state) { SetFlag(PLAYER_QUEST_LOG_1_1 + slot * MAX_QUEST_OFFSET + QUEST_STATE_OFFSET, state); }
        void RemoveQuestSlotState(uint16 slot, uint32 state) { RemoveFlag(PLAYER_QUEST_LOG_1_1 + slot * MAX_QUEST_OFFSET + QUEST_STATE_OFFSET, state); }
        void SetQuestSlotTimer(uint16 slot, uint32 timer) { SetUInt32Value(PLAYER_QUEST_LOG_1_1 + slot * MAX_QUEST_OFFSET + QUEST_TIME_OFFSET, timer); }
        void SwapQuestSlot(uint16 slot1, uint16 slot2)
        {
            for (int i = 0; i < MAX_QUEST_OFFSET; ++i)
            {
                uint32 temp1 = GetUInt32Value(PLAYER_QUEST_LOG_1_1 + MAX_QUEST_OFFSET * slot1 + i);
                uint32 temp2 = GetUInt32Value(PLAYER_QUEST_LOG_1_1 + MAX_QUEST_OFFSET * slot2 + i);

                SetUInt32Value(PLAYER_QUEST_LOG_1_1 + MAX_QUEST_OFFSET * slot1 + i, temp2);
                SetUInt32Value(PLAYER_QUEST_LOG_1_1 + MAX_QUEST_OFFSET * slot2 + i, temp1);
            }
        }
        uint32 GetReqKillOrCastCurrentCount(uint32 quest_id, int32 entry);
        void AreaExploredOrEventHappens(uint32 questId);
        void GroupEventHappens(uint32 questId, WorldObject const* pEventObject);
        void ItemAddedQuestCheck(uint32 entry, uint32 count);
        void ItemRemovedQuestCheck(uint32 entry, uint32 count);
        void KilledMonster(CreatureInfo const* cInfo, ObjectGuid guid);
        void KilledMonsterCredit(uint32 entry, ObjectGuid guid = ObjectGuid());
        void CastedCreatureOrGO(uint32 entry, ObjectGuid guid, uint32 spell_id, bool original_caster = true);
        void TalkedToCreature(uint32 entry, ObjectGuid guid);
        void MoneyChanged(uint32 value);
        void ReputationChanged(FactionEntry const* factionEntry);
        bool HasQuestForItem(uint32 itemid) const;
        bool HasQuestForGO(int32 GOId) const;
        void UpdateForQuestWorldObjects();
        bool CanShareQuest(uint32 quest_id) const;

        void SendQuestCompleteEvent(uint32 quest_id);
        void SendQuestReward(Quest const* pQuest, uint32 XP, Object* questGiver);
        void SendQuestFailed(uint32 quest_id, InventoryResult reason = EQUIP_ERR_OK);
        void SendQuestTimerFailed(uint32 quest_id);
        void SendCanTakeQuestResponse(uint32 msg) const;
        void SendQuestConfirmAccept(Quest const* pQuest, Player* pReceiver);
        void SendPushToPartyResponse(Player* pPlayer, uint32 msg);
        void SendQuestUpdateAddCreatureOrGo(Quest const* pQuest, ObjectGuid guid, uint32 creatureOrGO_idx, uint32 count);

        ObjectGuid GetDividerGuid() const { return m_dividerGuid; }
        void SetDividerGuid(ObjectGuid guid) { m_dividerGuid = guid; }
        void ClearDividerGuid() { m_dividerGuid.Clear(); }

        uint32 GetInGameTime() { return m_ingametime; }

        void SetInGameTime(uint32 time) { m_ingametime = time; }

        void AddTimedQuest(uint32 quest_id) { m_timedquests.insert(quest_id); }
        void RemoveTimedQuest(uint32 quest_id) { m_timedquests.erase(quest_id); }

        /*********************************************************/
        /***                   LOAD SYSTEM                     ***/
        /*********************************************************/

        bool LoadFromDB(ObjectGuid guid, SqlQueryHolder* holder);

        static uint32 GetZoneIdFromDB(ObjectGuid guid);
        static uint32 GetLevelFromDB(ObjectGuid guid);
        static bool   LoadPositionFromDB(ObjectGuid guid, uint32& mapid, float& x, float& y, float& z, float& o, bool& in_flight);

        /*********************************************************/
        /***                   SAVE SYSTEM                     ***/
        /*********************************************************/

        void SaveToDB();
        void SaveInventoryAndGoldToDB();                    // fast save function for item/money cheating preventing
        void SaveGoldToDB();
        static void SetUInt32ValueInArray(Tokens& data, uint16 index, uint32 value);
        static void SetFloatValueInArray(Tokens& data, uint16 index, float value);
        static void Customize(ObjectGuid guid, uint8 gender, uint8 skin, uint8 face, uint8 hairStyle, uint8 hairColor, uint8 facialHair);
        static void SavePositionInDB(ObjectGuid guid, uint32 mapid, float x, float y, float z, float o, uint32 zone);

        static void DeleteFromDB(ObjectGuid playerguid, uint32 accountId, bool updateRealmChars = true, bool deleteFinally = false);
        static void DeleteOldCharacters();
        static void DeleteOldCharacters(uint32 keepDays);

        bool m_mailsUpdated;

        void SendPetTameFailure(PetTameFailureReason reason);

        void SetBindPoint(ObjectGuid guid);
        void SendTalentWipeConfirm(ObjectGuid guid);
        void RewardRage(uint32 damage, uint32 weaponSpeedHitFactor, bool attacker);
        void SendPetSkillWipeConfirm();
        void CalcRage(uint32 damage, bool attacker);
        void RegenerateAll(uint32 diff = REGEN_TIME_FULL);
        void Regenerate(Powers power, uint32 diff);
        void RegenerateHealth(uint32 diff);
        void setRegenTimer(uint32 time) {m_regenTimer = time;}
        void setWeaponChangeTimer(uint32 time) {m_weaponChangeTimer = time;}

        uint32 GetMoney() const { return GetUInt32Value(PLAYER_FIELD_COINAGE); }
        void ModifyMoney(int32 d)
        {
            if (d < 0)
                SetMoney(GetMoney() > uint32(-d) ? GetMoney() + d : 0);
            else
                SetMoney(GetMoney() < uint32(MAX_MONEY_AMOUNT - d) ? GetMoney() + d : MAX_MONEY_AMOUNT);

            // "At Gold Limit"
            if (GetMoney() >= MAX_MONEY_AMOUNT)
                SendEquipError(EQUIP_ERR_TOO_MUCH_GOLD, NULL, NULL);
        }
        void SetMoney(uint32 value)
        {
            SetUInt32Value(PLAYER_FIELD_COINAGE, value);
            MoneyChanged(value);
            UpdateAchievementCriteria(ACHIEVEMENT_CRITERIA_TYPE_HIGHEST_GOLD_VALUE_OWNED);
        }

        QuestStatusMap& getQuestStatusMap() { return mQuestStatus; };

        ObjectGuid const& GetSelectionGuid() const { return m_curSelectionGuid; }
        void SetSelectionGuid(ObjectGuid guid) { m_curSelectionGuid = guid; SetTargetGuid(guid); }

        uint8 GetComboPoints() const { return m_comboPoints; }
        ObjectGuid const& GetComboTargetGuid() const { return m_comboTargetGuid; }

        void AddComboPoints(Unit* target, int8 count);
        void ClearComboPoints();
        void SendComboPoints();

        void SendMailResult(uint32 mailId, MailResponseType mailAction, MailResponseResult mailError, uint32 equipError = 0, uint32 item_guid = 0, uint32 item_count = 0);
        void SendNewMail();
        void UpdateNextMailTimeAndUnreads();
        void AddNewMailDeliverTime(time_t deliver_time);

        void RemoveMail(uint32 id);

        void AddMail(Mail* mail) { m_mail.push_front(mail);}// for call from WorldSession::SendMailTo
        uint32 GetMailSize() { return m_mail.size(); }
        Mail* GetMail(uint32 id);

        PlayerMails::iterator GetMailBegin() { return m_mail.begin();}
        PlayerMails::iterator GetMailEnd() { return m_mail.end();}

        /*********************************************************/
        /*** MAILED ITEMS SYSTEM ***/
        /*********************************************************/

        uint8 unReadMails;
        time_t m_nextMailDelivereTime;

        typedef UNORDERED_MAP<uint32, Item*> ItemMap;

        ItemMap mMitems;                                    // template defined in objectmgr.cpp

        Item* GetMItem(uint32 id)
        {
            ItemMap::const_iterator itr = mMitems.find(id);
            return itr != mMitems.end() ? itr->second : NULL;
        }

        void AddMItem(Item* it)
        {
            MANGOS_ASSERT(it);
            // ASSERT deleted, because items can be added before loading
            mMitems[it->GetGUIDLow()] = it;
        }

        bool RemoveMItem(uint32 id)
        {
            return mMitems.erase(id) ? true : false;
        }

        void PetSpellInitialize();
        void SendPetGUIDs();
        void CharmSpellInitialize();
        void PossessSpellInitialize();
        void RemovePetActionBar();

        bool HasSpell(uint32 spell) const override;
        bool HasActiveSpell(uint32 spell) const;            // show in spellbook
        TrainerSpellState GetTrainerSpellState(TrainerSpell const* trainer_spell, uint32 reqLevel) const;
        bool IsSpellFitByClassAndRace(uint32 spell_id, uint32* pReqlevel = NULL) const;
        bool IsNeedCastPassiveLikeSpellAtLearn(SpellEntry const* spellInfo) const;
        bool IsImmuneToSpellEffect(SpellEntry const* spellInfo, SpellEffectIndex index, bool castOnSelf) const override;

        void SendProficiency(ItemClass itemClass, uint32 itemSubclassMask);
        void SendInitialSpells();
        bool addSpell(uint32 spell_id, bool active, bool learning, bool dependent, bool disabled);
        void learnSpell(uint32 spell_id, bool dependent);
        void removeSpell(uint32 spell_id, bool disabled = false, bool learn_low_rank = true, bool sendUpdate = true);
        void resetSpells();
        void learnDefaultSpells();
        void learnQuestRewardedSpells();
        void learnQuestRewardedSpells(Quest const* quest);
        void learnSpellHighRank(uint32 spellid);

        uint32 GetFreeTalentPoints() const { return GetUInt32Value(PLAYER_CHARACTER_POINTS1); }
        void SetFreeTalentPoints(uint32 points) { SetUInt32Value(PLAYER_CHARACTER_POINTS1, points); }
        void UpdateFreeTalentPoints(bool resetIfNeed = true);
        bool resetTalents(bool no_cost = false, bool all_specs = false);
        uint32 resetTalentsCost() const;
        void InitTalentForLevel();
        void BuildPlayerTalentsInfoData(WorldPacket* data);
        void BuildPetTalentsInfoData(WorldPacket* data);
        void SendTalentsInfoData(bool pet);
        void LearnTalent(uint32 talentId, uint32 talentRank);
        void LearnPetTalent(ObjectGuid petGuid, uint32 talentId, uint32 talentRank);

        uint32 CalculateTalentsPoints() const;

        // Dual Spec
        uint8 GetActiveSpec() { return m_activeSpec; }
        void SetActiveSpec(uint8 spec) { m_activeSpec = spec; }
        uint8 GetSpecsCount() { return m_specsCount; }
        void SetSpecsCount(uint8 count) { m_specsCount = count; }
        void ActivateSpec(uint8 specNum);
        void UpdateSpecCount(uint8 count);

        void InitGlyphsForLevel();
        void SetGlyphSlot(uint8 slot, uint32 slottype) { SetUInt32Value(PLAYER_FIELD_GLYPH_SLOTS_1 + slot, slottype); }
        uint32 GetGlyphSlot(uint8 slot) { return GetUInt32Value(PLAYER_FIELD_GLYPH_SLOTS_1 + slot); }
        void SetGlyph(uint8 slot, uint32 glyph) { m_glyphs[m_activeSpec][slot].SetId(glyph); }
        uint32 GetGlyph(uint8 slot) { return m_glyphs[m_activeSpec][slot].GetId(); }
        void ApplyGlyph(uint8 slot, bool apply);
        void ApplyGlyphs(bool apply);

        uint32 GetFreePrimaryProfessionPoints() const { return GetUInt32Value(PLAYER_CHARACTER_POINTS2); }
        void SetFreePrimaryProfessions(uint16 profs) { SetUInt32Value(PLAYER_CHARACTER_POINTS2, profs); }
        void InitPrimaryProfessions();

        PlayerSpellMap const& GetSpellMap() const { return m_spells; }
        PlayerSpellMap&       GetSpellMap()       { return m_spells; }

        SpellCooldowns const& GetSpellCooldownMap() const { return m_spellCooldowns; }

        PlayerTalent const* GetKnownTalentById(int32 talentId) const;
        SpellEntry const* GetKnownTalentRankById(int32 talentId) const;

        void AddSpellMod(Aura* aura, bool apply);
        template <class T> T ApplySpellMod(uint32 spellId, SpellModOp op, T& basevalue, Spell const* spell = NULL);

        static uint32 const infinityCooldownDelay = MONTH;  // used for set "infinity cooldowns" for spells and check
        static uint32 const infinityCooldownDelayCheck = MONTH / 2;
        bool HasSpellCooldown(uint32 spell_id) const
        {
            SpellCooldowns::const_iterator itr = m_spellCooldowns.find(spell_id);
            return itr != m_spellCooldowns.end() && itr->second.end > time(NULL);
        }
        time_t GetSpellCooldownDelay(uint32 spell_id) const
        {
            SpellCooldowns::const_iterator itr = m_spellCooldowns.find(spell_id);
            time_t t = time(NULL);
            return itr != m_spellCooldowns.end() && itr->second.end > t ? itr->second.end - t : 0;
        }
        void AddSpellAndCategoryCooldowns(SpellEntry const* spellInfo, uint32 itemId, Spell* spell = NULL, bool infinityCooldown = false);
        void AddSpellCooldown(uint32 spell_id, uint32 itemid, time_t end_time);
        void SendCooldownEvent(SpellEntry const* spellInfo, uint32 itemId = 0, Spell* spell = NULL);
        void ProhibitSpellSchool(SpellSchoolMask idSchoolMask, uint32 unTimeMs) override;
        void RemoveSpellCooldown(uint32 spell_id, bool update = false);
        void RemoveSpellCategoryCooldown(uint32 cat, bool update = false);
        void SendClearCooldown(uint32 spell_id, Unit* target);

        GlobalCooldownMgr& GetGlobalCooldownMgr() { return m_GlobalCooldownMgr; }

        void RemoveArenaSpellCooldowns();
        void RemoveAllSpellCooldown();
        void _LoadSpellCooldowns(QueryResult* result);
        void _SaveSpellCooldowns();
        void SetLastPotionId(uint32 item_id) { m_lastPotionId = item_id; }
        uint32 GetLastPotionId() { return m_lastPotionId; }
        void UpdatePotionCooldown(Spell* spell = NULL);

        void setResurrectRequestData(ObjectGuid guid, uint32 mapId, float X, float Y, float Z, uint32 health, uint32 mana)
        {
            m_resurrectGuid = guid;
            m_resurrectMap = mapId;
            m_resurrectX = X;
            m_resurrectY = Y;
            m_resurrectZ = Z;
            m_resurrectHealth = health;
            m_resurrectMana = mana;
        }
        void clearResurrectRequestData() { setResurrectRequestData(ObjectGuid(), 0, 0.0f, 0.0f, 0.0f, 0, 0); }
        bool isRessurectRequestedBy(ObjectGuid guid) const { return m_resurrectGuid == guid; }
        bool isRessurectRequested() const { return !m_resurrectGuid.IsEmpty(); }
        void ResurectUsingRequestData();

        uint32 getCinematic() { return m_cinematic; }
        void setCinematic(uint32 cine) { m_cinematic = cine; }

        static bool IsActionButtonDataValid(uint8 button, uint32 action, uint8 type, Player* player, bool msg = true);
        ActionButton* addActionButton(uint8 spec, uint8 button, uint32 action, uint8 type);
        void removeActionButton(uint8 spec, uint8 button);
        void SendInitialActionButtons() const;
        void SendLockActionButtons() const;
        ActionButton const* GetActionButton(uint8 button);

        PvPInfo pvpInfo;
        void UpdatePvP(bool state, bool ovrride = false);
        void UpdateZone(uint32 newZone, uint32 newArea);
        void UpdateArea(uint32 newArea);
        uint32 GetCachedZoneId() const { return m_zoneUpdateId; }

        void UpdateZoneDependentAuras();
        void UpdateAreaDependentAuras();                    // subzones
        void UpdateZoneDependentPets();

        void UpdateAfkReport(time_t currTime);
        void UpdatePvPFlag(time_t currTime);
        void UpdateContestedPvP(uint32 currTime);
        void SetContestedPvPTimer(uint32 newTime) {m_contestedPvPTimer = newTime;}
        void ResetContestedPvP()
        {
            clearUnitState(UNIT_STAT_ATTACK_PLAYER);
            RemoveFlag(PLAYER_FLAGS, PLAYER_FLAGS_CONTESTED_PVP);
            m_contestedPvPTimer = 0;
        }

        /** todo: -maybe move UpdateDuelFlag+DuelComplete to independent DuelHandler.. **/
        DuelInfo* duel;
        bool IsInDuelWith(Player const* player) const { return duel && duel->opponent == player && duel->startTime != 0; }
        void UpdateDuelFlag(time_t currTime);
        void CheckDuelDistance(time_t currTime);
        void DuelComplete(DuelCompleteType type);
        void SendDuelCountdown(uint32 counter);

        bool IsGroupVisibleFor(Player* p) const;
        bool IsInSameGroupWith(Player const* p) const;
        bool IsInSameRaidWith(Player const* p) const { return p == this || (GetGroup() != NULL && GetGroup() == p->GetGroup()); }
        void UninviteFromGroup();
        static void RemoveFromGroup(Group* group, ObjectGuid guid);
        void RemoveFromGroup() { RemoveFromGroup(GetGroup(), GetObjectGuid()); }
        void SendUpdateToOutOfRangeGroupMembers();
        void SetAllowLowLevelRaid(bool allow) { ApplyModFlag(PLAYER_FLAGS, PLAYER_FLAGS_ENABLE_LOW_LEVEL_RAID, allow); }
        bool GetAllowLowLevelRaid() const { return HasFlag(PLAYER_FLAGS, PLAYER_FLAGS_ENABLE_LOW_LEVEL_RAID); }

        void SetInGuild(uint32 GuildId) { SetUInt32Value(PLAYER_GUILDID, GuildId); }
        void SetRank(uint32 rankId) { SetUInt32Value(PLAYER_GUILDRANK, rankId); }
        void SetGuildIdInvited(uint32 GuildId) { m_GuildIdInvited = GuildId; }
        uint32 GetGuildId() { return GetUInt32Value(PLAYER_GUILDID);  }
        static uint32 GetGuildIdFromDB(ObjectGuid guid);
        uint32 GetRank() { return GetUInt32Value(PLAYER_GUILDRANK); }
        static uint32 GetRankFromDB(ObjectGuid guid);
        int GetGuildIdInvited() { return m_GuildIdInvited; }
        static void RemovePetitionsAndSigns(ObjectGuid guid, uint32 type);

        // Arena Team
        void SetInArenaTeam(uint32 ArenaTeamId, uint8 slot, ArenaType type)
        {
            SetArenaTeamInfoField(slot, ARENA_TEAM_ID, ArenaTeamId);
            SetArenaTeamInfoField(slot, ARENA_TEAM_TYPE, type);
        }
        void SetArenaTeamInfoField(uint8 slot, ArenaTeamInfoType type, uint32 value)
        {
            SetUInt32Value(PLAYER_FIELD_ARENA_TEAM_INFO_1_1 + (slot * ARENA_TEAM_END) + type, value);
        }
        uint32 GetArenaTeamId(uint8 slot) { return GetUInt32Value(PLAYER_FIELD_ARENA_TEAM_INFO_1_1 + (slot * ARENA_TEAM_END) + ARENA_TEAM_ID); }
        uint32 GetArenaPersonalRating(uint8 slot) { return GetUInt32Value(PLAYER_FIELD_ARENA_TEAM_INFO_1_1 + (slot * ARENA_TEAM_END) + ARENA_TEAM_PERSONAL_RATING); }
        static uint32 GetArenaTeamIdFromDB(ObjectGuid guid, ArenaType type);
        void SetArenaTeamIdInvited(uint32 ArenaTeamId) { m_ArenaTeamIdInvited = ArenaTeamId; }
        uint32 GetArenaTeamIdInvited() { return m_ArenaTeamIdInvited; }
        static void LeaveAllArenaTeams(ObjectGuid guid);

        Difficulty GetDifficulty(bool isRaid) const { return isRaid ? m_raidDifficulty : m_dungeonDifficulty; }
        Difficulty GetDungeonDifficulty() const { return m_dungeonDifficulty; }
        Difficulty GetRaidDifficulty() const { return m_raidDifficulty; }
        void SetDungeonDifficulty(Difficulty dungeon_difficulty) { m_dungeonDifficulty = dungeon_difficulty; }
        void SetRaidDifficulty(Difficulty raid_difficulty) { m_raidDifficulty = raid_difficulty; }

        bool UpdateSkill(uint32 skill_id, uint32 step);
        bool UpdateSkillPro(uint16 SkillId, int32 Chance, uint32 step);

        bool UpdateCraftSkill(uint32 spellid);
        bool UpdateGatherSkill(uint32 SkillId, uint32 SkillValue, uint32 RedLevel, uint32 Multiplicator = 1);
        bool UpdateFishingSkill();

        uint32 GetBaseDefenseSkillValue() const { return GetBaseSkillValue(SKILL_DEFENSE); }
        uint32 GetBaseWeaponSkillValue(WeaponAttackType attType) const;

        uint32 GetSpellByProto(ItemPrototype* proto);

        float GetHealthBonusFromStamina();
        float GetManaBonusFromIntellect();

        bool UpdateStats(Stats stat) override;
        bool UpdateAllStats() override;
        void UpdateResistances(uint32 school) override;
        void UpdateArmor() override;
        void UpdateMaxHealth() override;
        void UpdateMaxPower(Powers power) override;
        void ApplyFeralAPBonus(int32 amount, bool apply);
        void UpdateAttackPowerAndDamage(bool ranged = false) override;
        void UpdateShieldBlockValue();
        void UpdateDamagePhysical(WeaponAttackType attType) override;
        void ApplySpellPowerBonus(int32 amount, bool apply);
        void UpdateSpellDamageAndHealingBonus();
        void ApplyRatingMod(CombatRating cr, int32 value, bool apply);
        void UpdateRating(CombatRating cr);
        void UpdateAllRatings();

        void CalculateMinMaxDamage(WeaponAttackType attType, bool normalized, float& min_damage, float& max_damage);

        void UpdateDefenseBonusesMod();
        float GetMeleeCritFromAgility();
        void GetDodgeFromAgility(float& diminishing, float& nondiminishing);
        float GetSpellCritFromIntellect();
        float OCTRegenHPPerSpirit();
        float OCTRegenMPPerSpirit();
        float GetRatingMultiplier(CombatRating cr) const;
        float GetRatingBonusValue(CombatRating cr) const;
        uint32 GetBaseSpellPowerBonus() { return m_baseSpellPower; }

        float GetExpertiseDodgeOrParryReduction(WeaponAttackType attType) const;
        void UpdateBlockPercentage();
        void UpdateCritPercentage(WeaponAttackType attType);
        void UpdateAllCritPercentages();
        void UpdateParryPercentage();
        void UpdateDodgePercentage();
        void UpdateMeleeHitChances();
        void UpdateRangedHitChances();
        void UpdateSpellHitChances();

        void UpdateAllSpellCritChances();
        void UpdateSpellCritChance(uint32 school);
        void UpdateExpertise(WeaponAttackType attType);
        void UpdateArmorPenetration();
        void ApplyManaRegenBonus(int32 amount, bool apply);
        void UpdateManaRegen();

        ObjectGuid const& GetLootGuid() const { return m_lootGuid; }
        void SetLootGuid(ObjectGuid const& guid) { m_lootGuid = guid; }

        void RemovedInsignia(Player* looterPlr);

        WorldSession* GetSession() const { return m_session; }
        void SetSession(WorldSession* s) { m_session = s; }

        void BuildCreateUpdateBlockForPlayer(UpdateData* data, Player* target) const override;
        void DestroyForPlayer(Player* target, bool anim = false) const override;
        void SendLogXPGain(uint32 GivenXP, Unit* victim, uint32 RestXP);

        uint8 LastSwingErrorMsg() const { return m_swingErrorMsg; }
        void SwingErrorMsg(uint8 val) { m_swingErrorMsg = val; }

        // notifiers
        void SendAttackSwingCantAttack();
        void SendAttackSwingCancelAttack();
        void SendAttackSwingDeadTarget();
        void SendAttackSwingNotInRange();
        void SendAttackSwingBadFacingAttack();
        void SendAutoRepeatCancel(Unit* target);
        void SendExplorationExperience(uint32 Area, uint32 Experience);

        void SendDungeonDifficulty(bool IsInGroup);
        void SendRaidDifficulty(bool IsInGroup);
        void ResetInstances(InstanceResetMethod method, bool isRaid);
        void SendResetInstanceSuccess(uint32 MapId);
        void SendResetInstanceFailed(uint32 reason, uint32 MapId);
        void SendResetFailedNotify(uint32 mapid);

        bool SetPosition(float x, float y, float z, float orientation, bool teleport = false);
        void UpdateUnderwaterState(Map* m, float x, float y, float z);

        void SendMessageToSet(WorldPacket* data, bool self) override;// overwrite Object::SendMessageToSet
        void SendMessageToSetInRange(WorldPacket* data, float fist, bool self) override;
        // overwrite Object::SendMessageToSetInRange
        void SendMessageToSetInRange(WorldPacket* data, float dist, bool self, bool own_team_only);

        Corpse* GetCorpse() const;
        void SpawnCorpseBones();
        Corpse* CreateCorpse();
        void KillPlayer();
        uint32 GetResurrectionSpellId();
        void ResurrectPlayer(float restore_percent, bool applySickness = false);
        void BuildPlayerRepop();
        void RepopAtGraveyard();

        void DurabilityLossAll(double percent, bool inventory);
        void DurabilityLoss(Item* item, double percent);
        void DurabilityPointsLossAll(int32 points, bool inventory);
        void DurabilityPointsLoss(Item* item, int32 points);
        void DurabilityPointLossForEquipSlot(EquipmentSlots slot);
        uint32 DurabilityRepairAll(bool cost, float discountMod, bool guildBank);
        uint32 DurabilityRepair(uint16 pos, bool cost, float discountMod, bool guildBank);

        void UpdateMirrorTimers();
        void StopMirrorTimers()
        {
            StopMirrorTimer(FATIGUE_TIMER);
            StopMirrorTimer(BREATH_TIMER);
            StopMirrorTimer(FIRE_TIMER);
        }

        void SetRoot(bool enable) override;
        void SetWaterWalk(bool enable) override;

        void JoinedChannel(Channel* c);
        void LeftChannel(Channel* c);
        void CleanupChannels();
        void UpdateLocalChannels(uint32 newZone);
        void LeaveLFGChannel();

        void UpdateDefense();
        void UpdateWeaponSkill(WeaponAttackType attType);
        void UpdateCombatSkills(Unit* pVictim, WeaponAttackType attType, bool defence);

        void SetSkill(uint16 id, uint16 currVal, uint16 maxVal, uint16 step = 0);
        uint16 GetMaxSkillValue(uint32 skill) const;        // max + perm. bonus + temp bonus
        uint16 GetPureMaxSkillValue(uint32 skill) const;    // max
        uint16 GetSkillValue(uint32 skill) const;           // skill value + perm. bonus + temp bonus
        uint16 GetBaseSkillValue(uint32 skill) const;       // skill value + perm. bonus
        uint16 GetPureSkillValue(uint32 skill) const;       // skill value
        int16 GetSkillPermBonusValue(uint32 skill) const;
        int16 GetSkillTempBonusValue(uint32 skill) const;
        bool HasSkill(uint32 skill) const;
        void learnSkillRewardedSpells(uint32 id, uint32 value);

        WorldLocation& GetTeleportDest() { return m_teleport_dest; }
        bool IsBeingTeleported() const { return mSemaphoreTeleport_Near || mSemaphoreTeleport_Far; }
        bool IsBeingTeleportedNear() const { return mSemaphoreTeleport_Near; }
        bool IsBeingTeleportedFar() const { return mSemaphoreTeleport_Far; }
        void SetSemaphoreTeleportNear(bool semphsetting) { mSemaphoreTeleport_Near = semphsetting; }
        void SetSemaphoreTeleportFar(bool semphsetting) { mSemaphoreTeleport_Far = semphsetting; }
        void ProcessDelayedOperations();

        void CheckAreaExploreAndOutdoor(void);

        static Team TeamForRace(uint8 race);
        Team GetTeam() const { return m_team; }
        static uint32 getFactionForRace(uint8 race);
        void setFactionForRace(uint8 race);

        void InitDisplayIds();

        bool IsAtGroupRewardDistance(WorldObject const* pRewardSource) const;
        void RewardSinglePlayerAtKill(Unit* pVictim);
        void RewardPlayerAndGroupAtEvent(uint32 creature_id, WorldObject* pRewardSource);
        void RewardPlayerAndGroupAtCast(WorldObject* pRewardSource, uint32 spellid = 0);
        bool isHonorOrXPTarget(Unit* pVictim) const;

        ReputationMgr&       GetReputationMgr()       { return m_reputationMgr; }
        ReputationMgr const& GetReputationMgr() const { return m_reputationMgr; }
        ReputationRank GetReputationRank(uint32 faction_id) const;
        void RewardReputation(Unit* pVictim, float rate);
        void RewardReputation(Quest const* pQuest);
        int32 CalculateReputationGain(ReputationSource source, int32 rep, int32 faction, uint32 creatureOrQuestLevel = 0, bool noAuraBonus = false);

        void UpdateSkillsForLevel();
        void UpdateSkillsToMaxSkillsForLevel();             // for .levelup
        void ModifySkillBonus(uint32 skillid, int32 val, bool talent);

        /*********************************************************/
        /***                  PVP SYSTEM                       ***/
        /*********************************************************/
        void UpdateArenaFields();
        void UpdateHonorFields();
        bool RewardHonor(Unit* pVictim, uint32 groupsize, float honor = -1);
        uint32 GetHonorPoints() const { return GetUInt32Value(PLAYER_FIELD_HONOR_CURRENCY); }
        uint32 GetArenaPoints() const { return GetUInt32Value(PLAYER_FIELD_ARENA_CURRENCY); }
        void SetHonorPoints(uint32 value);
        void SetArenaPoints(uint32 value);
        void ModifyHonorPoints(int32 value);
        void ModifyArenaPoints(int32 value);

        uint32 GetMaxPersonalArenaRatingRequirement(uint32 minarenaslot);

        // End of PvP System

        void SetDrunkValue(uint16 newDrunkValue, uint32 itemid = 0);
        uint16 GetDrunkValue() const { return m_drunk; }
        static DrunkenState GetDrunkenstateByValue(uint16 value);

        uint32 GetDeathTimer() const { return m_deathTimer; }
        uint32 GetCorpseReclaimDelay(bool pvp) const;
        void UpdateCorpseReclaimDelay();
        void SendCorpseReclaimDelay(bool load = false);

        uint32 GetShieldBlockValue() const override;        // overwrite Unit version (virtual)
        bool CanParry() const { return m_canParry; }
        void SetCanParry(bool value);
        bool CanBlock() const { return m_canBlock; }
        void SetCanBlock(bool value);
        bool CanDualWield() const { return m_canDualWield; }
        void SetCanDualWield(bool value) { m_canDualWield = value; }
        bool CanTitanGrip() const { return m_canTitanGrip; }
        void SetCanTitanGrip(bool value) { m_canTitanGrip = value; }
        bool CanTameExoticPets() const { return isGameMaster() || HasAuraType(SPELL_AURA_ALLOW_TAME_PET_TYPE); }

        void SetRegularAttackTime();
        void SetBaseModValue(BaseModGroup modGroup, BaseModType modType, float value) { m_auraBaseMod[modGroup][modType] = value; }
        void HandleBaseModValue(BaseModGroup modGroup, BaseModType modType, float amount, bool apply);
        float GetBaseModValue(BaseModGroup modGroup, BaseModType modType) const;
        float GetTotalBaseModValue(BaseModGroup modGroup) const;
        float GetTotalPercentageModValue(BaseModGroup modGroup) const { return m_auraBaseMod[modGroup][FLAT_MOD] + m_auraBaseMod[modGroup][PCT_MOD]; }
        void _ApplyAllStatBonuses();
        void _RemoveAllStatBonuses();
        float GetArmorPenetrationPct() const { return m_armorPenetrationPct; }
        int32 GetSpellPenetrationItemMod() const { return m_spellPenetrationItemMod; }

        void _ApplyWeaponDependentAuraMods(Item* item, WeaponAttackType attackType, bool apply);
        void _ApplyWeaponDependentAuraCritMod(Item* item, WeaponAttackType attackType, Aura* aura, bool apply);
        void _ApplyWeaponDependentAuraDamageMod(Item* item, WeaponAttackType attackType, Aura* aura, bool apply);

        void _ApplyItemMods(Item* item, uint8 slot, bool apply);
        void _RemoveAllItemMods();
        void _ApplyAllItemMods();
        void _ApplyAllLevelScaleItemMods(bool apply);
        void _ApplyItemBonuses(ItemPrototype const* proto, uint8 slot, bool apply, bool only_level_scale = false);
        void _ApplyAmmoBonuses();
        bool EnchantmentFitsRequirements(uint32 enchantmentcondition, int8 slot);
        void ToggleMetaGemsActive(uint8 exceptslot, bool apply);
        void CorrectMetaGemEnchants(uint8 slot, bool apply);
        void InitDataForForm(bool reapplyMods = false);

        void ApplyItemEquipSpell(Item* item, bool apply, bool form_change = false);
        void ApplyEquipSpell(SpellEntry const* spellInfo, Item* item, bool apply, bool form_change = false);
        void UpdateEquipSpellsAtFormChange();
        void CastItemCombatSpell(Unit* Target, WeaponAttackType attType);
        void CastItemUseSpell(Item* item, SpellCastTargets const& targets, uint8 cast_count, uint32 glyphIndex);

        void ApplyItemOnStoreSpell(Item* item, bool apply);
        void DestroyItemWithOnStoreSpell(Item* item, uint32 spellId);

        void SendEquipmentSetList();
        void SetEquipmentSet(uint32 index, EquipmentSet eqset);
        void DeleteEquipmentSet(uint64 setGuid);

        void SendInitWorldStates(uint32 zone, uint32 area);
        void SendUpdateWorldState(uint32 Field, uint32 Value);
        void SendDirectMessage(WorldPacket* data);
        void FillBGWeekendWorldStates(WorldPacket& data, uint32& count);

        void SendAurasForTarget(Unit* target);

        PlayerMenu* PlayerTalkClass;
        std::vector<ItemSetEffect*> ItemSetEff;

        void SendLoot(ObjectGuid guid, LootType loot_type);
        void SendLootRelease(ObjectGuid guid);
        void SendNotifyLootItemRemoved(uint8 lootSlot);
        void SendNotifyLootMoneyRemoved();

        /*********************************************************/
        /***               BATTLEGROUND SYSTEM                 ***/
        /*********************************************************/

        bool InBattleGround()       const                { return m_bgData.bgInstanceID != 0; }
        bool InArena()              const;
        uint32 GetBattleGroundId()  const                { return m_bgData.bgInstanceID; }
        BattleGroundTypeId GetBattleGroundTypeId() const { return m_bgData.bgTypeID; }
        BattleGround* GetBattleGround() const;

        bool InBattleGroundQueue() const
        {
            for (int i = 0; i < PLAYER_MAX_BATTLEGROUND_QUEUES; ++i)
                if (m_bgBattleGroundQueueID[i].bgQueueTypeId != BATTLEGROUND_QUEUE_NONE)
                    return true;
            return false;
        }

        BattleGroundQueueTypeId GetBattleGroundQueueTypeId(uint32 index) const { return m_bgBattleGroundQueueID[index].bgQueueTypeId; }
        uint32 GetBattleGroundQueueIndex(BattleGroundQueueTypeId bgQueueTypeId) const
        {
            for (int i = 0; i < PLAYER_MAX_BATTLEGROUND_QUEUES; ++i)
                if (m_bgBattleGroundQueueID[i].bgQueueTypeId == bgQueueTypeId)
                    return i;
            return PLAYER_MAX_BATTLEGROUND_QUEUES;
        }
        bool IsInvitedForBattleGroundQueueType(BattleGroundQueueTypeId bgQueueTypeId) const
        {
            for (int i = 0; i < PLAYER_MAX_BATTLEGROUND_QUEUES; ++i)
                if (m_bgBattleGroundQueueID[i].bgQueueTypeId == bgQueueTypeId)
                    return m_bgBattleGroundQueueID[i].invitedToInstance != 0;
            return false;
        }
        bool InBattleGroundQueueForBattleGroundQueueType(BattleGroundQueueTypeId bgQueueTypeId) const
        {
            return GetBattleGroundQueueIndex(bgQueueTypeId) < PLAYER_MAX_BATTLEGROUND_QUEUES;
        }

        void SetBattleGroundId(uint32 val, BattleGroundTypeId bgTypeId)
        {
            m_bgData.bgInstanceID = val;
            m_bgData.bgTypeID = bgTypeId;
            m_bgData.m_needSave = true;
        }
        uint32 AddBattleGroundQueueId(BattleGroundQueueTypeId val)
        {
            for (int i = 0; i < PLAYER_MAX_BATTLEGROUND_QUEUES; ++i)
            {
                if (m_bgBattleGroundQueueID[i].bgQueueTypeId == BATTLEGROUND_QUEUE_NONE || m_bgBattleGroundQueueID[i].bgQueueTypeId == val)
                {
                    m_bgBattleGroundQueueID[i].bgQueueTypeId = val;
                    m_bgBattleGroundQueueID[i].invitedToInstance = 0;
                    return i;
                }
            }
            return PLAYER_MAX_BATTLEGROUND_QUEUES;
        }
        bool HasFreeBattleGroundQueueId()
        {
            for (int i = 0; i < PLAYER_MAX_BATTLEGROUND_QUEUES; ++i)
                if (m_bgBattleGroundQueueID[i].bgQueueTypeId == BATTLEGROUND_QUEUE_NONE)
                    return true;
            return false;
        }
        void RemoveBattleGroundQueueId(BattleGroundQueueTypeId val)
        {
            for (int i = 0; i < PLAYER_MAX_BATTLEGROUND_QUEUES; ++i)
            {
                if (m_bgBattleGroundQueueID[i].bgQueueTypeId == val)
                {
                    m_bgBattleGroundQueueID[i].bgQueueTypeId = BATTLEGROUND_QUEUE_NONE;
                    m_bgBattleGroundQueueID[i].invitedToInstance = 0;
                    return;
                }
            }
        }
        void SetInviteForBattleGroundQueueType(BattleGroundQueueTypeId bgQueueTypeId, uint32 instanceId)
        {
            for (int i = 0; i < PLAYER_MAX_BATTLEGROUND_QUEUES; ++i)
                if (m_bgBattleGroundQueueID[i].bgQueueTypeId == bgQueueTypeId)
                    m_bgBattleGroundQueueID[i].invitedToInstance = instanceId;
        }
        bool IsInvitedForBattleGroundInstance(uint32 instanceId) const
        {
            for (int i = 0; i < PLAYER_MAX_BATTLEGROUND_QUEUES; ++i)
                if (m_bgBattleGroundQueueID[i].invitedToInstance == instanceId)
                    return true;
            return false;
        }
        WorldLocation const& GetBattleGroundEntryPoint() const { return m_bgData.joinPos; }
        void SetBattleGroundEntryPoint();

        void SetBGTeam(Team team) { m_bgData.bgTeam = team; m_bgData.m_needSave = true; }
        Team GetBGTeam() const { return m_bgData.bgTeam ? m_bgData.bgTeam : GetTeam(); }

        void LeaveBattleground(bool teleportToEntryPoint = true);
        bool CanJoinToBattleground() const;
        bool CanReportAfkDueToLimit();
        void ReportedAfkBy(Player* reporter);
        void ClearAfkReports() { m_bgData.bgAfkReporter.clear(); }

        bool GetBGAccessByLevel(BattleGroundTypeId bgTypeId) const;
        bool CanUseBattleGroundObject();
        bool isTotalImmune();

        // returns true if the player is in active state for capture point capturing
        bool CanUseCapturePoint();

        /*********************************************************/
        /***                    REST SYSTEM                    ***/
        /*********************************************************/

        bool isRested() const { return GetRestTime() >= 10 * IN_MILLISECONDS; }
        uint32 GetXPRestBonus(uint32 xp);
        uint32 GetRestTime() const { return m_restTime; }
        void SetRestTime(uint32 v) { m_restTime = v; }

        /*********************************************************/
        /***              ENVIROMENTAL SYSTEM                  ***/
        /*********************************************************/

        uint32 EnvironmentalDamage(EnviromentalDamage type, uint32 damage);

        /*********************************************************/
        /***               FLOOD FILTER SYSTEM                 ***/
        /*********************************************************/

        void UpdateSpeakTime();
        bool CanSpeak() const;
        void ChangeSpeakTime(int utime);

        /*********************************************************/
        /***                 VARIOUS SYSTEMS                   ***/
        /*********************************************************/
        bool HasMovementFlag(MovementFlags f) const;        // for script access to m_movementInfo.HasMovementFlag
        void UpdateFallInformationIfNeed(MovementInfo const& minfo, uint16 opcode);
        void SetFallInformation(uint32 time, float z)
        {
            m_lastFallTime = time;
            m_lastFallZ = z;
        }
        void HandleFall(MovementInfo const& movementInfo);

        void BuildTeleportAckMsg(WorldPacket& data, float x, float y, float z, float ang) const;

        bool isMoving() const { return m_movementInfo.HasMovementFlag(movementFlagsMask); }
        bool isMovingOrTurning() const { return m_movementInfo.HasMovementFlag(movementOrTurningFlagsMask); }

        bool CanFly() const { return m_movementInfo.HasMovementFlag(MOVEFLAG_CAN_FLY); }
        bool IsFlying() const { return m_movementInfo.HasMovementFlag(MOVEFLAG_FLYING); }
        bool IsFreeFlying() const { return HasAuraType(SPELL_AURA_MOD_FLIGHT_SPEED_MOUNTED) || HasAuraType(SPELL_AURA_FLY); }
        bool CanStartFlyInArea(uint32 mapid, uint32 zone, uint32 area) const;

        void SetClientControl(Unit* target, uint8 allowMove);
        void SetMover(Unit* target) { m_mover = target ? target : this; }
        Unit* GetMover() const { return m_mover; }
        bool IsSelfMover() const { return m_mover == this; }// normal case for player not controlling other unit

        ObjectGuid const& GetFarSightGuid() const { return GetGuidValue(PLAYER_FARSIGHT); }

        // Transports
        Transport* GetTransport() const { return m_transport; }
        void SetTransport(Transport* t) { m_transport = t; }

        float GetTransOffsetX() const { return m_movementInfo.GetTransportPos()->x; }
        float GetTransOffsetY() const { return m_movementInfo.GetTransportPos()->y; }
        float GetTransOffsetZ() const { return m_movementInfo.GetTransportPos()->z; }
        float GetTransOffsetO() const { return m_movementInfo.GetTransportPos()->o; }
        uint32 GetTransTime() const { return m_movementInfo.GetTransportTime(); }
        int8 GetTransSeat() const { return m_movementInfo.GetTransportSeat(); }

        uint32 GetSaveTimer() const { return m_nextSave; }
        void   SetSaveTimer(uint32 timer) { m_nextSave = timer; }

        // Recall position
        uint32 m_recallMap;
        float  m_recallX;
        float  m_recallY;
        float  m_recallZ;
        float  m_recallO;
        void   SaveRecallPosition();

        void SetHomebindToLocation(WorldLocation const& loc, uint32 area_id);
        void RelocateToHomebind() { SetLocationMapId(m_homebindMapId); Relocate(m_homebindX, m_homebindY, m_homebindZ); }
        bool TeleportToHomebind(uint32 options = 0) { return TeleportTo(m_homebindMapId, m_homebindX, m_homebindY, m_homebindZ, GetOrientation(), options); }

        Object* GetObjectByTypeMask(ObjectGuid guid, TypeMask typemask);

        // currently visible objects at player client
        GuidSet m_clientGUIDs;

        bool HaveAtClient(WorldObject const* u) { return u == this || m_clientGUIDs.find(u->GetObjectGuid()) != m_clientGUIDs.end(); }

        bool IsVisibleInGridForPlayer(Player* pl) const override;
        bool IsVisibleGloballyFor(Player* pl) const;

        void UpdateVisibilityOf(WorldObject const* viewPoint, WorldObject* target);

        template<class T>
        void UpdateVisibilityOf(WorldObject const* viewPoint, T* target, UpdateData& data, std::set<WorldObject*>& visibleNow);

        // Stealth detection system
        void HandleStealthedUnitsDetection();

        Camera& GetCamera() { return m_camera; }

        virtual void SetPhaseMask(uint32 newPhaseMask, bool update) override;// overwrite Unit::SetPhaseMask

        uint8 m_forced_speed_changes[MAX_MOVE_TYPE];

        bool HasAtLoginFlag(AtLoginFlags f) const { return m_atLoginFlags & f; }
        void SetAtLoginFlag(AtLoginFlags f) { m_atLoginFlags |= f; }
        void RemoveAtLoginFlag(AtLoginFlags f, bool in_db_also = false);

        // Temporarily removed pet cache
        uint32 GetTemporaryUnsummonedPetNumber() const { return m_temporaryUnsummonedPetNumber; }
        void SetTemporaryUnsummonedPetNumber(uint32 petnumber) { m_temporaryUnsummonedPetNumber = petnumber; }
        void UnsummonPetTemporaryIfAny();
        void ResummonPetTemporaryUnSummonedIfAny();
        bool IsPetNeedBeTemporaryUnsummoned() const { return !IsInWorld() || !isAlive() || IsMounted() /*+in flight*/; }

        void SendCinematicStart(uint32 CinematicSequenceId);
        void SendMovieStart(uint32 MovieId);

        /*********************************************************/
        /***                 INSTANCE SYSTEM                   ***/
        /*********************************************************/

        typedef UNORDERED_MAP < uint32 /*mapId*/, InstancePlayerBind > BoundInstancesMap;

        void UpdateHomebindTime(uint32 time);

        uint32 m_HomebindTimer;
        bool m_InstanceValid;
        // permanent binds and solo binds by difficulty
        BoundInstancesMap m_boundInstances[MAX_DIFFICULTY];
        InstancePlayerBind* GetBoundInstance(uint32 mapid, Difficulty difficulty);
        BoundInstancesMap& GetBoundInstances(Difficulty difficulty) { return m_boundInstances[difficulty]; }
        void UnbindInstance(uint32 mapid, Difficulty difficulty, bool unload = false);
        void UnbindInstance(BoundInstancesMap::iterator& itr, Difficulty difficulty, bool unload = false);
        InstancePlayerBind* BindToInstance(DungeonPersistentState* save, bool permanent, bool load = false);
        void SendRaidInfo();
        void SendSavedInstances();
        static void ConvertInstancesToGroup(Player* player, Group* group = NULL, ObjectGuid player_guid = ObjectGuid());
        DungeonPersistentState* GetBoundInstanceSaveForSelfOrGroup(uint32 mapid);

        AreaLockStatus GetAreaTriggerLockStatus(AreaTrigger const* at, Difficulty difficulty, uint32& miscRequirement);
        void SendTransferAbortedByLockStatus(MapEntry const* mapEntry, AreaLockStatus lockStatus, uint32 miscRequirement = 0);

        /*********************************************************/
        /***                   GROUP SYSTEM                    ***/
        /*********************************************************/

        Group* GetGroupInvite() { return m_groupInvite; }
        void SetGroupInvite(Group* group) { m_groupInvite = group; }
        Group* GetGroup() { return m_group.getTarget(); }
        const Group* GetGroup() const { return (const Group*)m_group.getTarget(); }
        GroupReference& GetGroupRef() { return m_group; }
        void SetGroup(Group* group, int8 subgroup = -1);
        uint8 GetSubGroup() const { return m_group.getSubGroup(); }
        uint32 GetGroupUpdateFlag() const { return m_groupUpdateMask; }
        void SetGroupUpdateFlag(uint32 flag) { m_groupUpdateMask |= flag; }
        const uint64& GetAuraUpdateMask() const { return m_auraUpdateMask; }
        void SetAuraUpdateMask(uint8 slot) { m_auraUpdateMask |= (uint64(1) << slot); }
        Player* GetNextRandomRaidMember(float radius);
        PartyResult CanUninviteFromGroup() const;
        // BattleGround Group System
        void SetBattleGroundRaid(Group* group, int8 subgroup = -1);
        void RemoveFromBattleGroundRaid();
        Group* GetOriginalGroup() { return m_originalGroup.getTarget(); }
        GroupReference& GetOriginalGroupRef() { return m_originalGroup; }
        uint8 GetOriginalSubGroup() const { return m_originalGroup.getSubGroup(); }
        void SetOriginalGroup(Group* group, int8 subgroup = -1);

        GridReference<Player>& GetGridRef() { return m_gridRef; }
        MapReference& GetMapRef() { return m_mapRef; }

        bool isAllowedToLoot(Creature* creature);

        DeclinedName const* GetDeclinedNames() const { return m_declinedname; }

        // Rune functions, need check  getClass() == CLASS_DEATH_KNIGHT before access
        uint8 GetRunesState() const { return m_runes->runeState; }
        RuneType GetBaseRune(uint8 index) const { return RuneType(m_runes->runes[index].BaseRune); }
        RuneType GetCurrentRune(uint8 index) const { return RuneType(m_runes->runes[index].CurrentRune); }
        uint16 GetRuneCooldown(uint8 index) const { return m_runes->runes[index].Cooldown; }
        bool IsBaseRuneSlotsOnCooldown(RuneType runeType) const;
        void SetBaseRune(uint8 index, RuneType baseRune) { m_runes->runes[index].BaseRune = baseRune; }
        void SetCurrentRune(uint8 index, RuneType currentRune) { m_runes->runes[index].CurrentRune = currentRune; }
        void SetRuneCooldown(uint8 index, uint16 cooldown) { m_runes->runes[index].Cooldown = cooldown; m_runes->SetRuneState(index, (cooldown == 0) ? true : false); }
        void ConvertRune(uint8 index, RuneType newType);
        bool ActivateRunes(RuneType type, uint32 count);
        void ResyncRunes();
        void AddRunePower(uint8 index);
        void InitRunes();

        AchievementMgr const& GetAchievementMgr() const { return m_achievementMgr; }
        AchievementMgr& GetAchievementMgr() { return m_achievementMgr; }
        void UpdateAchievementCriteria(AchievementCriteriaTypes type, uint32 miscvalue1 = 0, uint32 miscvalue2 = 0, Unit* unit = NULL, uint32 time = 0);
        void StartTimedAchievementCriteria(AchievementCriteriaTypes type, uint32 timedRequirementId, time_t startTime = 0);

        bool HasTitle(uint32 bitIndex) const;
        bool HasTitle(CharTitlesEntry const* title) const { return HasTitle(title->bit_index); }
        void SetTitle(CharTitlesEntry const* title, bool lost = false);

        bool canSeeSpellClickOn(Creature const* creature) const;
    protected:

        uint32 m_contestedPvPTimer;

        /*********************************************************/
        /***               BATTLEGROUND SYSTEM                 ***/
        /*********************************************************/

        /*
        this is an array of BG queues (BgTypeIDs) in which is player
        */
        struct BgBattleGroundQueueID_Rec
        {
            BattleGroundQueueTypeId bgQueueTypeId;
            uint32 invitedToInstance;
        };

        BgBattleGroundQueueID_Rec m_bgBattleGroundQueueID[PLAYER_MAX_BATTLEGROUND_QUEUES];
        BGData                    m_bgData;

        /*********************************************************/
        /***                    QUEST SYSTEM                   ***/
        /*********************************************************/

        // We allow only one timed quest active at the same time. Below can then be simple value instead of set.
        typedef std::set<uint32> QuestSet;
        QuestSet m_timedquests;
        QuestSet m_weeklyquests;
        QuestSet m_monthlyquests;

        ObjectGuid m_dividerGuid;
        uint32 m_ingametime;

        /*********************************************************/
        /***                   LOAD SYSTEM                     ***/
        /*********************************************************/

        void _LoadActions(QueryResult* result);
        void _LoadAuras(QueryResult* result, uint32 timediff);
        void _LoadBoundInstances(QueryResult* result);
        void _LoadInventory(QueryResult* result, uint32 timediff);
        void _LoadItemLoot(QueryResult* result);
        void _LoadMails(QueryResult* result);
        void _LoadMailedItems(QueryResult* result);
        void _LoadQuestStatus(QueryResult* result);
        void _LoadDailyQuestStatus(QueryResult* result);
        void _LoadWeeklyQuestStatus(QueryResult* result);
        void _LoadMonthlyQuestStatus(QueryResult* result);
        void _LoadGroup(QueryResult* result);
        void _LoadSkills(QueryResult* result);
        void _LoadSpells(QueryResult* result);
        void _LoadTalents(QueryResult* result);
        void _LoadFriendList(QueryResult* result);
        bool _LoadHomeBind(QueryResult* result);
        void _LoadDeclinedNames(QueryResult* result);
        void _LoadArenaTeamInfo(QueryResult* result);
        void _LoadEquipmentSets(QueryResult* result);
        void _LoadBGData(QueryResult* result);
        void _LoadGlyphs(QueryResult* result);
        void _LoadIntoDataField(const char* data, uint32 startOffset, uint32 count);

        /*********************************************************/
        /***                   SAVE SYSTEM                     ***/
        /*********************************************************/

        void _SaveActions();
        void _SaveAuras();
        void _SaveInventory();
        void _SaveMail();
        void _SaveQuestStatus();
        void _SaveDailyQuestStatus();
        void _SaveWeeklyQuestStatus();
        void _SaveMonthlyQuestStatus();
        void _SaveSkills();
        void _SaveSpells();
        void _SaveEquipmentSets();
        void _SaveBGData();
        void _SaveGlyphs();
        void _SaveTalents();
        void _SaveStats();

        void _SetCreateBits(UpdateMask* updateMask, Player* target) const override;
        void _SetUpdateBits(UpdateMask* updateMask, Player* target) const override;

        /*********************************************************/
        /***              ENVIRONMENTAL SYSTEM                 ***/
        /*********************************************************/
        void HandleSobering();
        void SendMirrorTimer(MirrorTimerType Type, uint32 MaxValue, uint32 CurrentValue, int32 Regen);
        void StopMirrorTimer(MirrorTimerType Type);
        void HandleDrowning(uint32 time_diff);
        int32 getMaxTimer(MirrorTimerType timer);

        /*********************************************************/
        /***                  HONOR SYSTEM                     ***/
        /*********************************************************/
        time_t m_lastHonorUpdateTime;

        void outDebugStatsValues() const;
        ObjectGuid m_lootGuid;

        Team m_team;
        uint32 m_nextSave;
        time_t m_speakTime;
        uint32 m_speakCount;
        Difficulty m_dungeonDifficulty;
        Difficulty m_raidDifficulty;

        uint32 m_atLoginFlags;

        Item* m_items[PLAYER_SLOTS_COUNT];
        uint32 m_currentBuybackSlot;

        std::vector<Item*> m_itemUpdateQueue;
        bool m_itemUpdateQueueBlocked;

        uint32 m_ExtraFlags;
        ObjectGuid m_curSelectionGuid;

        ObjectGuid m_comboTargetGuid;
        int8 m_comboPoints;

        QuestStatusMap mQuestStatus;

        SkillStatusMap mSkillStatus;

        uint32 m_GuildIdInvited;
        uint32 m_ArenaTeamIdInvited;

        PlayerMails m_mail;
        PlayerSpellMap m_spells;
        PlayerTalentMap m_talents[MAX_TALENT_SPEC_COUNT];
        SpellCooldowns m_spellCooldowns;
        uint32 m_lastPotionId;                              // last used health/mana potion in combat, that block next potion use

        GlobalCooldownMgr m_GlobalCooldownMgr;

        uint8 m_activeSpec;
        uint8 m_specsCount;

        ActionButtonList m_actionButtons[MAX_TALENT_SPEC_COUNT];

        Glyph m_glyphs[MAX_TALENT_SPEC_COUNT][MAX_GLYPH_SLOT_INDEX];

        float m_auraBaseMod[BASEMOD_END][MOD_END];
        int16 m_baseRatingValue[MAX_COMBAT_RATING];
        uint16 m_baseSpellPower;
        uint16 m_baseFeralAP;
        uint16 m_baseManaRegen;
        float m_armorPenetrationPct;
        int32 m_spellPenetrationItemMod;

        AuraList m_spellMods[MAX_SPELLMOD];
        EnchantDurationList m_enchantDuration;
        ItemDurationList m_itemDuration;

        ObjectGuid m_resurrectGuid;
        uint32 m_resurrectMap;
        float m_resurrectX, m_resurrectY, m_resurrectZ;
        uint32 m_resurrectHealth, m_resurrectMana;

        WorldSession* m_session;

        typedef std::list<Channel*> JoinedChannelsList;
        JoinedChannelsList m_channels;

        uint32 m_cinematic;

        TradeData* m_trade;

        bool   m_DailyQuestChanged;
        bool   m_WeeklyQuestChanged;
        bool   m_MonthlyQuestChanged;

        uint32 m_drunkTimer;
        uint16 m_drunk;
        uint32 m_weaponChangeTimer;

        uint32 m_zoneUpdateId;
        uint32 m_zoneUpdateTimer;
        uint32 m_areaUpdateId;

        uint32 m_deathTimer;
        time_t m_deathExpireTime;

        uint32 m_restTime;

        uint32 m_WeaponProficiency;
        uint32 m_ArmorProficiency;
        bool m_canParry;
        bool m_canBlock;
        bool m_canDualWield;
        bool m_canTitanGrip;
        uint8 m_swingErrorMsg;
        float m_ammoDPS;

        //////////////////// Rest System/////////////////////
        time_t time_inn_enter;
        uint32 inn_trigger_id;
        float m_rest_bonus;
        RestType rest_type;
        //////////////////// Rest System/////////////////////

        // Transports
        Transport* m_transport;

        uint32 m_resetTalentsCost;
        time_t m_resetTalentsTime;
        uint32 m_usedTalentCount;
        uint32 m_questRewardTalentCount;

        // Social
        PlayerSocial* m_social;

        // Groups
        GroupReference m_group;
        GroupReference m_originalGroup;
        Group* m_groupInvite;
        uint32 m_groupUpdateMask;
        uint64 m_auraUpdateMask;

        // Player summoning
        time_t m_summon_expire;
        uint32 m_summon_mapid;
        float  m_summon_x;
        float  m_summon_y;
        float  m_summon_z;

        DeclinedName* m_declinedname;
        Runes* m_runes;
        EquipmentSets m_EquipmentSets;

        /// class dependent melee diminishing constant for dodge/parry/missed chances
        static const float m_diminishing_k[MAX_CLASSES];

    private:
        void _HandleDeadlyPoison(Unit* Target, WeaponAttackType attType, SpellEntry const* spellInfo);
        // internal common parts for CanStore/StoreItem functions
        InventoryResult _CanStoreItem_InSpecificSlot(uint8 bag, uint8 slot, ItemPosCountVec& dest, ItemPrototype const* pProto, uint32& count, bool swap, Item* pSrcItem) const;
        InventoryResult _CanStoreItem_InBag(uint8 bag, ItemPosCountVec& dest, ItemPrototype const* pProto, uint32& count, bool merge, bool non_specialized, Item* pSrcItem, uint8 skip_bag, uint8 skip_slot) const;
        InventoryResult _CanStoreItem_InInventorySlots(uint8 slot_begin, uint8 slot_end, ItemPosCountVec& dest, ItemPrototype const* pProto, uint32& count, bool merge, Item* pSrcItem, uint8 skip_bag, uint8 skip_slot) const;
        Item* _StoreItem(uint16 pos, Item* pItem, uint32 count, bool clone, bool update);

        void UpdateKnownCurrencies(uint32 itemId, bool apply);
        void AdjustQuestReqItemCount(Quest const* pQuest, QuestStatusData& questStatusData);

        void SetCanDelayTeleport(bool setting) { m_bCanDelayTeleport = setting; }
        bool IsHasDelayedTeleport() const
        {
            // we should not execute delayed teleports for now dead players but has been alive at teleport
            // because we don't want player's ghost teleported from graveyard
            return m_bHasDelayedTeleport && (isAlive() || !m_bHasBeenAliveAtDelayedTeleport);
        }

        bool SetDelayedTeleportFlagIfCan()
        {
            m_bHasDelayedTeleport = m_bCanDelayTeleport;
            m_bHasBeenAliveAtDelayedTeleport = isAlive();
            return m_bHasDelayedTeleport;
        }

        void ScheduleDelayedOperation(uint32 operation)
        {
            if (operation < DELAYED_END)
                m_DelayedOperations |= operation;
        }

        void _fillGearScoreData(Item* item, GearScoreVec* gearScore, uint32& twoHandScore);

        Unit* m_mover;
        Camera m_camera;

        GridReference<Player> m_gridRef;
        MapReference m_mapRef;

        // Homebind coordinates
        uint32 m_homebindMapId;
        uint16 m_homebindAreaId;
        float m_homebindX;
        float m_homebindY;
        float m_homebindZ;

        uint32 m_lastFallTime;
        float  m_lastFallZ;

        LiquidTypeEntry const* m_lastLiquid;

        int32 m_MirrorTimer[MAX_TIMERS];
        uint8 m_MirrorTimerFlags;
        uint8 m_MirrorTimerFlagsLast;
        bool m_isInWater;

        // Current teleport data
        WorldLocation m_teleport_dest;
        uint32 m_teleport_options;
        bool mSemaphoreTeleport_Near;
        bool mSemaphoreTeleport_Far;

        uint32 m_DelayedOperations;
        bool m_bCanDelayTeleport;
        bool m_bHasDelayedTeleport;
        bool m_bHasBeenAliveAtDelayedTeleport;

        uint32 m_DetectInvTimer;

        // Temporary removed pet cache
        uint32 m_temporaryUnsummonedPetNumber;

        AchievementMgr m_achievementMgr;
        ReputationMgr  m_reputationMgr;

        uint32 m_timeSyncCounter;
        uint32 m_timeSyncTimer;
        uint32 m_timeSyncClient;
        uint32 m_timeSyncServer;

        uint32 m_cachedGS;
};

void AddItemsSetItem(Player* player, Item* item);
void RemoveItemsSetItem(Player* player, ItemPrototype const* proto);

#endif<|MERGE_RESOLUTION|>--- conflicted
+++ resolved
@@ -745,11 +745,7 @@
 
 enum DuelCompleteType
 {
-<<<<<<< HEAD
-    DUEL_INTERUPTED = 0,
-=======
     DUEL_INTERRUPTED            = 0,
->>>>>>> cf39794c
     DUEL_WON                    = 1,
     DUEL_FLED                   = 2
 };
