--- conflicted
+++ resolved
@@ -221,15 +221,6 @@
         return;
     }
 
-<<<<<<< HEAD
-  WorldPacket packet(SMSG_AUTH_RESPONSE, 1 + 4 + 1 + 4 + 1);
-  packet << uint8 (AUTH_OK);
-  packet << uint32 (0);                                     // unknown random value...
-  packet << uint8 (0);
-  packet << uint32 (0);
-  packet << uint8 (s->Expansion());                         // 0 - normal, 1 - TBC, must be set in database manually for each account
-  s->SendPacket (&packet);
-=======
     WorldPacket packet(SMSG_AUTH_RESPONSE, 1 + 4 + 1 + 4 + 1);
     packet << uint8 (AUTH_OK);
     packet << uint32 (0); // unknown random value...
@@ -237,26 +228,17 @@
     packet << uint32 (0);
     packet << uint8 (s->Expansion()); // 0 - normal, 1 - TBC, must be set in database manually for each account
     s->SendPacket (&packet);
->>>>>>> 64f00243
 
     UpdateMaxSessionCounters ();
 
     // Updates the population
     if (pLimit > 0)
     {
-<<<<<<< HEAD
-      float popu = GetActiveSessionCount ();                // updated number of users on the server
-      popu /= pLimit;
-      popu *= 2;
-      loginDatabase.PExecute ("UPDATE realmlist SET population = '%f' WHERE id = '%d'", popu, realmID);
-      sLog.outDetail ("Server Population (%f).", popu);
-=======
         float popu = GetActiveSessionCount (); //updated number of users on the server
         popu /= pLimit;
         popu *= 2;
         loginDatabase.PExecute ("UPDATE realmlist SET population = '%f' WHERE id = '%d'", popu, realmID);
         sLog.outDetail ("Server Population (%f).", popu);
->>>>>>> 64f00243
     }
 }
 
