--- conflicted
+++ resolved
@@ -745,11 +745,7 @@
     BigNumber K;
 
     // Read the content of the packet
-<<<<<<< HEAD
-    recvPacket >> ClientBuild;                              // for now no use
-=======
-    recvPacket >> BuiltNumberClient;
->>>>>>> 8252940c
+    recvPacket >> ClientBuild;
     recvPacket >> unk2;
     recvPacket >> account;
     recvPacket >> unk3;
@@ -769,7 +765,7 @@
     int accepted_versions[] = EXPECTED_MANGOSD_CLIENT_BUILD;
     for(int i = 0; accepted_versions[i]; ++i)
     {
-        if(BuiltNumberClient == accepted_versions[i])
+        if(ClientBuild == accepted_versions[i])
         {
             valid_version = true;
             break;
