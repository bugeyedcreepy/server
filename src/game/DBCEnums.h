--- conflicted
+++ resolved
@@ -476,9 +476,6 @@
     VEHICLE_FLAG_UNK4               = 0x00000200,           // Vehicle is accessory?
     VEHICLE_FLAG_ADJUST_AIM_ANGLE   = 0x00000400,           // Lua_IsVehicleAimAngleAdjustable
     VEHICLE_FLAG_ADJUST_AIM_POWER   = 0x00000800,           // Lua_IsVehicleAimPowerAdjustable
-<<<<<<< HEAD
-    VEHICLE_FLAG_DISABLE_SWITCH     = 0x00400000,           // Can't change seats, VEHICLE_ID = 335 chopper
-=======
     VEHICLE_FLAG_UNK5               = 0x00001000,
     VEHICLE_FLAG_UNK6               = 0x00002000,
     VEHICLE_FLAG_UNK7               = 0x00004000,
@@ -499,7 +496,6 @@
     VEHICLE_FLAG_UNK21              = 0x20000000,
     VEHICLE_FLAG_UNK22              = 0x40000000,
     VEHICLE_FLAG_UNK23              = 0x80000000,
->>>>>>> cf39794c
 };
 
 enum VehicleSeatFlags
