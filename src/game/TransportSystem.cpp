/*
 * Copyright (C) 2005-2013 MaNGOS <http://getmangos.com/>
 *
 * This program is free software; you can redistribute it and/or modify
 * it under the terms of the GNU General Public License as published by
 * the Free Software Foundation; either version 2 of the License, or
 * (at your option) any later version.
 *
 * This program is distributed in the hope that it will be useful,
 * but WITHOUT ANY WARRANTY; without even the implied warranty of
 * MERCHANTABILITY or FITNESS FOR A PARTICULAR PURPOSE.  See the
 * GNU General Public License for more details.
 *
 * You should have received a copy of the GNU General Public License
 * along with this program; if not, write to the Free Software
 * Foundation, Inc., 59 Temple Place, Suite 330, Boston, MA  02111-1307  USA
 */

/**
 * @addtogroup TransportSystem
 * @{
 *
 * @file TransportSystem.cpp
 * This file contains the code needed for MaNGOS to provide abstract support for transported entities
 * Currently implemented
 * - Calculating between local and global coords
 * - Abstract storage of passengers (added by BoardPassenger, UnboardPassenger)
 */

#include "TransportSystem.h"
#include "Unit.h"
#include "Vehicle.h"
#include "MapManager.h"

/* **************************************** TransportBase ****************************************/

TransportBase::TransportBase(WorldObject* owner) :
    m_owner(owner),
    m_lastPosition(owner->GetPositionX(), owner->GetPositionY(), owner->GetPositionZ(), owner->GetOrientation()),
    m_sinO(sin(m_lastPosition.o)),
    m_cosO(cos(m_lastPosition.o)),
    m_updatePositionsTimer(500)
{
    MANGOS_ASSERT(m_owner);
}

TransportBase::~TransportBase()
{
    MANGOS_ASSERT(m_passengers.size() == 0);
}

// Update every now and then (after some change of transporter's position)
// This is used to calculate global positions (which don't have to be exact, they are only required for some server-side calculations
void TransportBase::Update(uint32 diff)
{
    if (m_updatePositionsTimer < diff)
    {
        if (fabs(m_owner->GetPositionX() - m_lastPosition.x) +
                fabs(m_owner->GetPositionY() - m_lastPosition.y) +
                fabs(m_owner->GetPositionZ() - m_lastPosition.z) > 1.0f ||
                MapManager::NormalizeOrientation(m_owner->GetOrientation() - m_lastPosition.o) > 0.01f)
            UpdateGlobalPositions();

        m_updatePositionsTimer = 500;
    }
    else
        m_updatePositionsTimer -= diff;
}

// Update the global positions of all passengers
void TransportBase::UpdateGlobalPositions()
{
    Position pos(m_owner->GetPositionX(), m_owner->GetPositionY(),
                 m_owner->GetPositionZ(), m_owner->GetOrientation());

    // Calculate new direction multipliers
    if (MapManager::NormalizeOrientation(pos.o - m_lastPosition.o) > 0.01f)
    {
        m_sinO = sin(pos.o);
        m_cosO = cos(pos.o);
    }

    // Update global positions
    for (PassengerMap::const_iterator itr = m_passengers.begin(); itr != m_passengers.end(); ++itr)
        UpdateGlobalPositionOf(itr->first, itr->second->GetLocalPositionX(), itr->second->GetLocalPositionY(),
                               itr->second->GetLocalPositionZ(), itr->second->GetLocalOrientation());

    m_lastPosition = pos;
}

// Update the global position of a passenger
void TransportBase::UpdateGlobalPositionOf(WorldObject* passenger, float lx, float ly, float lz, float lo) const
{
    float gx, gy, gz, go;
    CalculateGlobalPositionOf(lx, ly, lz, lo, gx, gy, gz, go);

    if (passenger->GetTypeId() == TYPEID_PLAYER || passenger->GetTypeId() == TYPEID_UNIT)
    {
        if (passenger->GetTypeId() == TYPEID_PLAYER)
        {
            m_owner->GetMap()->PlayerRelocation((Player*)passenger, gx, gy, gz, go);
        }
        else
            m_owner->GetMap()->CreatureRelocation((Creature*)passenger, gx, gy, gz, go);

        // If passenger is vehicle
        if (((Unit*)passenger)->IsVehicle())
            ((Unit*)passenger)->GetVehicleInfo()->UpdateGlobalPositions();
    }
    // ToDo: Add gameobject relocation
    // ToDo: Add passenger relocation for MO transports
}

// This rotates the vector (lx, ly) by transporter->orientation
void TransportBase::RotateLocalPosition(float lx, float ly, float& rx, float& ry) const
{
    rx = lx * m_cosO - ly * m_sinO;
    ry = lx * m_sinO + ly * m_cosO;
}

// This rotates the vector (rx, ry) by -transporter->orientation
void TransportBase::NormalizeRotatedPosition(float rx, float ry, float& lx, float& ly) const
{
    lx = rx * -m_cosO - ry * -m_sinO;
    ly = rx * -m_sinO + ry * -m_cosO;
}

// Calculate a global position of local positions based on this transporter
void TransportBase::CalculateGlobalPositionOf(float lx, float ly, float lz, float lo, float& gx, float& gy, float& gz, float& go) const
{
    RotateLocalPosition(lx, ly, gx, gy);
    gx += m_owner->GetPositionX();
    gy += m_owner->GetPositionY();

    gz = lz + m_owner->GetPositionZ();
    go = MapManager::NormalizeOrientation(lo + m_owner->GetOrientation());
}

<<<<<<< HEAD
=======
//  Helper function to check if a unit is boarded onto this transporter (or a transporter boarded onto this) recursively
bool TransportBase::HasOnBoard(WorldObject const* passenger) const
{
    MANGOS_ASSERT(passenger);

    // For efficiency we go down from the (possible) passenger until we reached our owner, or until we reached no passenger
    // Note, this will not catch, if self and passenger are boarded onto the same transporter (as it should not)
    while (passenger->IsBoarded())
    {
        // pasenger is boarded onto this
        if (passenger->GetTransportInfo()->GetTransport() == m_owner)
            return true;
        else
            passenger = passenger->GetTransportInfo()->GetTransport();
    }

    return false;
}

>>>>>>> cf39794c
void TransportBase::BoardPassenger(WorldObject* passenger, float lx, float ly, float lz, float lo, uint8 seat)
{
    TransportInfo* transportInfo = new TransportInfo(passenger, this, lx, ly, lz, lo, seat);

    // Insert our new passenger
    m_passengers.insert(PassengerMap::value_type(passenger, transportInfo));

    // The passenger needs fast access to transportInfo
    passenger->SetTransportInfo(transportInfo);
}

void TransportBase::UnBoardPassenger(WorldObject* passenger)
{
<<<<<<< HEAD
    PassengerMap::const_iterator itr = m_passengers.find(passenger);
=======
    PassengerMap::iterator itr = m_passengers.find(passenger);
>>>>>>> cf39794c

    if (itr == m_passengers.end())
        return;

    // Set passengers transportInfo to NULL
    passenger->SetTransportInfo(NULL);

    // Delete transportInfo
    delete itr->second;

    // Unboard finally
    m_passengers.erase(itr);
}

/* **************************************** TransportInfo ****************************************/

TransportInfo::TransportInfo(WorldObject* owner, TransportBase* transport, float lx, float ly, float lz, float lo, uint8 seat) :
    m_owner(owner),
    m_transport(transport),
    m_localPosition(lx, ly, lz, lo),
    m_seat(seat)
{
    MANGOS_ASSERT(owner && m_transport);
}

void TransportInfo::SetLocalPosition(float lx, float ly, float lz, float lo)
{
    m_localPosition.x = lx;
    m_localPosition.y = ly;
    m_localPosition.z = lz;
    m_localPosition.o = lo;

    // Update global position
    m_transport->UpdateGlobalPositionOf(m_owner, lx, ly, lz, lo);
}

/*! @} */<|MERGE_RESOLUTION|>--- conflicted
+++ resolved
@@ -136,8 +136,6 @@
     go = MapManager::NormalizeOrientation(lo + m_owner->GetOrientation());
 }
 
-<<<<<<< HEAD
-=======
 //  Helper function to check if a unit is boarded onto this transporter (or a transporter boarded onto this) recursively
 bool TransportBase::HasOnBoard(WorldObject const* passenger) const
 {
@@ -157,7 +155,6 @@
     return false;
 }
 
->>>>>>> cf39794c
 void TransportBase::BoardPassenger(WorldObject* passenger, float lx, float ly, float lz, float lo, uint8 seat)
 {
     TransportInfo* transportInfo = new TransportInfo(passenger, this, lx, ly, lz, lo, seat);
@@ -171,11 +168,7 @@
 
 void TransportBase::UnBoardPassenger(WorldObject* passenger)
 {
-<<<<<<< HEAD
-    PassengerMap::const_iterator itr = m_passengers.find(passenger);
-=======
     PassengerMap::iterator itr = m_passengers.find(passenger);
->>>>>>> cf39794c
 
     if (itr == m_passengers.end())
         return;
