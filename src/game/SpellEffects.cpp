--- conflicted
+++ resolved
@@ -7150,8 +7150,6 @@
 
                     break;
                 }
-<<<<<<< HEAD
-=======
                 case 30541:                                 // Blaze
                 {
                     if (!unitTarget)
@@ -7160,7 +7158,6 @@
                     unitTarget->CastSpell(unitTarget, 30542, true);
                     break;
                 }
->>>>>>> cf39794c
                 case 30769:                                 // Pick Red Riding Hood
                 {
                     if (!unitTarget || unitTarget->GetTypeId() != TYPEID_PLAYER)
