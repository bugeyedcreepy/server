/*
 * Copyright (C) 2005-2013 MaNGOS <http://getmangos.com/>
 *
 * This program is free software; you can redistribute it and/or modify
 * it under the terms of the GNU General Public License as published by
 * the Free Software Foundation; either version 2 of the License, or
 * (at your option) any later version.
 *
 * This program is distributed in the hope that it will be useful,
 * but WITHOUT ANY WARRANTY; without even the implied warranty of
 * MERCHANTABILITY or FITNESS FOR A PARTICULAR PURPOSE.  See the
 * GNU General Public License for more details.
 *
 * You should have received a copy of the GNU General Public License
 * along with this program; if not, write to the Free Software
 * Foundation, Inc., 59 Temple Place, Suite 330, Boston, MA  02111-1307  USA
 */

#include "SQLStorages.h"

const char CreatureInfosrcfmt[] = "iiiiiiiiiisssiiiiiiiiiiifffiffiifiiiiiiiiiiffiiiiiiiiiiiiiiisiiffliiiiiiiliiiiiis";
const char CreatureInfodstfmt[] = "iiiiiiiiiisssiiiiiiiiiiifffiffiifiiiiiiiiiiffiiiiiiiiiiiiiiisiiffliiiiiiiliiiiiii";
const char CreatureDataAddonInfofmt[] = "iiibbiis";
const char CreatureModelfmt[] = "iffbii";
const char CreatureInfoAddonInfofmt[] = "iiibbiis";
const char GameObjectInfoAddonInfofmt[] = "iffff";
const char EquipmentInfofmt[] = "iiii";
const char GameObjectInfosrcfmt[] = "iiissssiifiiiiiiiiiiiiiiiiiiiiiiiiiiiiiiiis";
const char GameObjectInfodstfmt[] = "iiissssiifiiiiiiiiiiiiiiiiiiiiiiiiiiiiiiiii";
const char ItemPrototypesrcfmt[] = "iiiisiiiiiiiiiiiiiiiiiiiiiiiiiiiiiiiiiiiiiiiiiiiiiffiffiiiiiiiiiifiiifiiiiiifiiiiiifiiiiiifiiiiiifiiiisiiiiiiiiiiiiiiiiiiiiiiiiifiiisiiiii";
const char ItemPrototypedstfmt[] = "iiiisiiiiiiiiiiiiiiiiiiiiiiiiiiiiiiiiiiiiiiiiiiiiiffiffiiiiiiiiiifiiifiiiiiifiiiiiifiiiiiifiiiiiifiiiisiiiiiiiiiiiiiiiiiiiiiiiiifiiiiiiiii";
const char PageTextfmt[] = "isi";
const char InstanceTemplatesrcfmt[] = "iiiis";
const char InstanceTemplatedstfmt[] = "iiiii";
const char WorldTemplatesrcfmt[] = "is";
const char WorldTemplatedstfmt[] = "ii";
const char ConditionsSrcFmt[] = "iiii";
const char ConditionsDstFmt[] = "iiii";
const char SpellTemplatesrcfmt[] = "iiiiiiiiiiix";
//                                  0         10        20        30        40        50        60        70        80        90        100       110       120       130       140       150       160     170       180  185
const char SpellTemplatedstfmt[] = "ixxxxxxxxxxxxxxxxxxxxxxxxxxxxxxxiixxxxixxxxxxFxxxxxxxxxxxxxxxxxxxxxxixxxxxFFFxxxxxxixxxxxixxixxxxxFFFxxxxxxixxixxixxFFFxxxxxxxxxxxxxppppppppppppppppppppppppppppppppxxxxxxxxxxxFFFxxxxxx";
//                                  Id                              proc  DurationIndex                 Effect0        tarA0    effectAura0          triggerSpell0      SpellName[16]   Rank[16]
<<<<<<< HEAD
=======
const char VehicleAccessorySrcFmt[] = "iiix";
const char VehicleAccessoryDstFmt[] = "iii";
const char CreatureTemplateSpellsFmt[] = "iiiiiiiii";

>>>>>>> cf39794c
SQLStorage sCreatureStorage(CreatureInfosrcfmt, CreatureInfodstfmt, "entry", "creature_template");
SQLStorage sCreatureDataAddonStorage(CreatureDataAddonInfofmt, "guid", "creature_addon");
SQLStorage sCreatureModelStorage(CreatureModelfmt, "modelid", "creature_model_info");
SQLStorage sCreatureInfoAddonStorage(CreatureInfoAddonInfofmt, "entry", "creature_template_addon");
SQLStorage sEquipmentStorage(EquipmentInfofmt, "entry", "creature_equip_template");
SQLStorage sItemStorage(ItemPrototypesrcfmt, ItemPrototypedstfmt, "entry", "item_template");
SQLStorage sPageTextStore(PageTextfmt, "entry", "page_text");
SQLStorage sInstanceTemplate(InstanceTemplatesrcfmt, InstanceTemplatedstfmt, "map", "instance_template");
SQLStorage sWorldTemplate(WorldTemplatesrcfmt, WorldTemplatedstfmt, "map", "world_template");
SQLStorage sConditionStorage(ConditionsSrcFmt, ConditionsDstFmt, "condition_entry", "conditions");

SQLHashStorage sGameObjectDataAddonStorage(GameObjectInfoAddonInfofmt, "guid", "gameobject_addon");
SQLHashStorage sGOStorage(GameObjectInfosrcfmt, GameObjectInfodstfmt, "entry", "gameobject_template");
SQLHashStorage sSpellTemplate(SpellTemplatesrcfmt, SpellTemplatedstfmt, "id", "spell_template");
SQLHashStorage sCreatureTemplateSpellsStorage(CreatureTemplateSpellsFmt, "entry", "creature_template_spells");

SQLMultiStorage sVehicleAccessoryStorage(VehicleAccessorySrcFmt, VehicleAccessoryDstFmt, "vehicle_entry", "vehicle_accessory");<|MERGE_RESOLUTION|>--- conflicted
+++ resolved
@@ -40,13 +40,10 @@
 //                                  0         10        20        30        40        50        60        70        80        90        100       110       120       130       140       150       160     170       180  185
 const char SpellTemplatedstfmt[] = "ixxxxxxxxxxxxxxxxxxxxxxxxxxxxxxxiixxxxixxxxxxFxxxxxxxxxxxxxxxxxxxxxxixxxxxFFFxxxxxxixxxxxixxixxxxxFFFxxxxxxixxixxixxFFFxxxxxxxxxxxxxppppppppppppppppppppppppppppppppxxxxxxxxxxxFFFxxxxxx";
 //                                  Id                              proc  DurationIndex                 Effect0        tarA0    effectAura0          triggerSpell0      SpellName[16]   Rank[16]
-<<<<<<< HEAD
-=======
 const char VehicleAccessorySrcFmt[] = "iiix";
 const char VehicleAccessoryDstFmt[] = "iii";
 const char CreatureTemplateSpellsFmt[] = "iiiiiiiii";
 
->>>>>>> cf39794c
 SQLStorage sCreatureStorage(CreatureInfosrcfmt, CreatureInfodstfmt, "entry", "creature_template");
 SQLStorage sCreatureDataAddonStorage(CreatureDataAddonInfofmt, "guid", "creature_addon");
 SQLStorage sCreatureModelStorage(CreatureModelfmt, "modelid", "creature_model_info");
