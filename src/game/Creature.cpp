--- conflicted
+++ resolved
@@ -159,10 +159,7 @@
 
 Creature::Creature(CreatureSubtype subtype) : Unit(),
     i_AI(NULL),
-<<<<<<< HEAD
-=======
     loot(this),
->>>>>>> cf39794c
     lootForPickPocketed(false), lootForBody(false), lootForSkin(false),
     m_groupLootTimer(0), m_groupLootId(0),
     m_lootMoney(0), m_lootGroupRecipientId(0),
