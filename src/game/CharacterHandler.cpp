--- conflicted
+++ resolved
@@ -1211,20 +1211,7 @@
 
     if(slot >= MAX_GLYPH_SLOT_INDEX)
     {
-<<<<<<< HEAD
-        if(uint32 glyph = _player->GetGlyph(slot))
-        {
-            if(GlyphPropertiesEntry const *gp = sGlyphPropertiesStore.LookupEntry(glyph))
-            {
-                _player->RemoveAurasDueToSpell(gp->SpellId);
-                _player->SetGlyph(slot, 0);
-                _player->SendTalentsInfoData(false);
-            }
-        }
-
-=======
         sLog.outDebug("Client sent wrong glyph slot number in opcode CMSG_REMOVE_GLYPH %u", slot);
->>>>>>> 50decd59
         return;
     }
 
@@ -1234,6 +1221,7 @@
         {
             _player->RemoveAurasDueToSpell(gp->SpellId);
             _player->SetGlyph(slot, 0);
+            _player->SendTalentsInfoData(false);
         }
     }
 }
