--- conflicted
+++ resolved
@@ -217,33 +217,6 @@
     std::string icon_name;
 };
 
-<<<<<<< HEAD
-struct QuestPOIPoint
-{
-    int32 x;
-    int32 y;
-
-    QuestPOIPoint() : x(0), y(0) {}
-    QuestPOIPoint(int32 _x, int32 _y) : x(_x), y(_y) {}
-};
-
-struct QuestPOI
-{
-    int32 ObjectiveIndex;
-    uint32 MapId;
-    uint32 Unk1;
-    uint32 Unk2;
-    uint32 Unk3;
-    uint32 Unk4;
-    std::vector<QuestPOIPoint> points;
-
-    QuestPOI() : ObjectiveIndex(0), MapId(0), Unk1(0), Unk2(0), Unk3(0), Unk4(0) {}
-    QuestPOI(int32 objIndex, uint32 mapId, uint32 unk1, uint32 unk2, uint32 unk3, uint32 unk4) : ObjectiveIndex(objIndex), MapId(mapId), Unk1(unk1), Unk2(unk2), Unk3(unk3), Unk4(unk4) {}
-};
-
-typedef std::vector<QuestPOI> QuestPOIVector;
-typedef UNORDERED_MAP<uint32, QuestPOIVector> QuestPOIMap;
-=======
 struct GossipMenuItems
 {
     uint32          menu_id;
@@ -275,7 +248,42 @@
 typedef std::pair<GossipMenusMap::const_iterator, GossipMenusMap::const_iterator> GossipMenusMapBounds;
 typedef std::multimap<uint32,GossipMenuItems> GossipMenuItemsMap;
 typedef std::pair<GossipMenuItemsMap::const_iterator, GossipMenuItemsMap::const_iterator> GossipMenuItemsMapBounds;
->>>>>>> 94f74efe
+
+struct QuestPOIPoint
+{
+    int32 x;
+    int32 y;
+
+    QuestPOIPoint() : x(0), y(0) {}
+    QuestPOIPoint(int32 _x, int32 _y) : x(_x), y(_y) {}
+    uint32          npc_option_npcflag;
+    uint32          action_menu_id;
+    uint32          action_poi_id;
+    uint32          action_script_id;
+    bool            box_coded;
+    uint32          box_money;
+    std::string     box_text;
+    uint16          cond_1;
+    uint16          cond_2;
+    uint16          cond_3;
+};
+
+struct QuestPOI
+{
+    int32 ObjectiveIndex;
+    uint32 MapId;
+    uint32 Unk1;
+    uint32 Unk2;
+    uint32 Unk3;
+    uint32 Unk4;
+    std::vector<QuestPOIPoint> points;
+
+    QuestPOI() : ObjectiveIndex(0), MapId(0), Unk1(0), Unk2(0), Unk3(0), Unk4(0) {}
+    QuestPOI(int32 objIndex, uint32 mapId, uint32 unk1, uint32 unk2, uint32 unk3, uint32 unk4) : ObjectiveIndex(objIndex), MapId(mapId), Unk1(unk1), Unk2(unk2), Unk3(unk3), Unk4(unk4) {}
+};
+
+typedef std::vector<QuestPOI> QuestPOIVector;
+typedef UNORDERED_MAP<uint32, QuestPOIVector> QuestPOIMap;
 
 #define WEATHER_SEASONS 4
 struct WeatherSeasonChances
