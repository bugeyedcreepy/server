/*
 * Copyright (C) 2005-2013 MaNGOS <http://getmangos.com/>
 *
 * This program is free software; you can redistribute it and/or modify
 * it under the terms of the GNU General Public License as published by
 * the Free Software Foundation; either version 2 of the License, or
 * (at your option) any later version.
 *
 * This program is distributed in the hope that it will be useful,
 * but WITHOUT ANY WARRANTY; without even the implied warranty of
 * MERCHANTABILITY or FITNESS FOR A PARTICULAR PURPOSE.  See the
 * GNU General Public License for more details.
 *
 * You should have received a copy of the GNU General Public License
 * along with this program; if not, write to the Free Software
 * Foundation, Inc., 59 Temple Place, Suite 330, Boston, MA  02111-1307  USA
 */

#include "ObjectMgr.h"
#include "Database/DatabaseEnv.h"
#include "Policies/SingletonImp.h"

#include "SQLStorages.h"
#include "Log.h"
#include "MapManager.h"
#include "ObjectGuid.h"
#include "ScriptMgr.h"
#include "SpellMgr.h"
#include "UpdateMask.h"
#include "World.h"
#include "Group.h"
#include "ArenaTeam.h"
#include "Transports.h"
#include "ProgressBar.h"
#include "Language.h"
#include "PoolManager.h"
#include "GameEventMgr.h"
#include "Spell.h"
#include "Chat.h"
#include "AccountMgr.h"
#include "MapPersistentStateMgr.h"
#include "SpellAuras.h"
#include "Util.h"
#include "WaypointManager.h"
#include "GossipDef.h"
#include "Mail.h"
#include "InstanceData.h"

#include <limits>

INSTANTIATE_SINGLETON_1(ObjectMgr);

bool normalizePlayerName(std::string& name)
{
    if (name.empty())
        return false;

    wchar_t wstr_buf[MAX_INTERNAL_PLAYER_NAME + 1];
    size_t wstr_len = MAX_INTERNAL_PLAYER_NAME;

    if (!Utf8toWStr(name, &wstr_buf[0], wstr_len))
        return false;

    wstr_buf[0] = wcharToUpper(wstr_buf[0]);
    for (size_t i = 1; i < wstr_len; ++i)
        wstr_buf[i] = wcharToLower(wstr_buf[i]);

    if (!WStrToUtf8(wstr_buf, wstr_len, name))
        return false;

    return true;
}

LanguageDesc lang_description[LANGUAGES_COUNT] =
{
    { LANG_ADDON,           0, 0                       },
    { LANG_UNIVERSAL,       0, 0                       },
    { LANG_ORCISH,        669, SKILL_LANG_ORCISH       },
    { LANG_DARNASSIAN,    671, SKILL_LANG_DARNASSIAN   },
    { LANG_TAURAHE,       670, SKILL_LANG_TAURAHE      },
    { LANG_DWARVISH,      672, SKILL_LANG_DWARVEN      },
    { LANG_COMMON,        668, SKILL_LANG_COMMON       },
    { LANG_DEMONIC,       815, SKILL_LANG_DEMON_TONGUE },
    { LANG_TITAN,         816, SKILL_LANG_TITAN        },
    { LANG_THALASSIAN,    813, SKILL_LANG_THALASSIAN   },
    { LANG_DRACONIC,      814, SKILL_LANG_DRACONIC     },
    { LANG_KALIMAG,       817, SKILL_LANG_OLD_TONGUE   },
    { LANG_GNOMISH,      7340, SKILL_LANG_GNOMISH      },
    { LANG_TROLL,        7341, SKILL_LANG_TROLL        },
    { LANG_GUTTERSPEAK, 17737, SKILL_LANG_GUTTERSPEAK  },
    { LANG_DRAENEI,     29932, SKILL_LANG_DRAENEI      },
    { LANG_ZOMBIE,          0, 0                       },
    { LANG_GNOMISH_BINARY,  0, 0                       },
    { LANG_GOBLIN_BINARY,   0, 0                       }
};

LanguageDesc const* GetLanguageDescByID(uint32 lang)
{
    for (int i = 0; i < LANGUAGES_COUNT; ++i)
    {
        if (uint32(lang_description[i].lang_id) == lang)
            return &lang_description[i];
    }

    return NULL;
}

bool SpellClickInfo::IsFitToRequirements(Player const* player) const
{
    if (questStart)
    {
        // not in expected required quest state
        if (!player || ((!questStartCanActive || !player->IsActiveQuest(questStart)) && !player->GetQuestRewardStatus(questStart)))
            return false;
    }

    if (questEnd)
    {
        // not in expected forbidden quest state
        if (!player || player->GetQuestRewardStatus(questEnd))
            return false;
    }

    return true;
}

template<typename T>
T IdGenerator<T>::Generate()
{
    if (m_nextGuid >= std::numeric_limits<T>::max() - 1)
    {
        sLog.outError("%s guid overflow!! Can't continue, shutting down server. ", m_name);
        World::StopNow(ERROR_EXIT_CODE);
    }
    return m_nextGuid++;
}

template uint32 IdGenerator<uint32>::Generate();
template uint64 IdGenerator<uint64>::Generate();

ObjectMgr::ObjectMgr() :
    m_ArenaTeamIds("Arena team ids"),
    m_AuctionIds("Auction ids"),
    m_EquipmentSetIds("Equipment set ids"),
    m_GuildIds("Guild ids"),
    m_MailIds("Mail ids"),
    m_PetNumbers("Pet numbers"),
    m_FirstTemporaryCreatureGuid(1),
    m_FirstTemporaryGameObjectGuid(1)
{
}

ObjectMgr::~ObjectMgr()
{
    for (QuestMap::iterator i = mQuestTemplates.begin(); i != mQuestTemplates.end(); ++i)
        delete i->second;

    for (PetLevelInfoMap::iterator i = petInfo.begin(); i != petInfo.end(); ++i)
        delete[] i->second;

    // free only if loaded
    for (int class_ = 0; class_ < MAX_CLASSES; ++class_)
        delete[] playerClassInfo[class_].levelInfo;

    for (int race = 0; race < MAX_RACES; ++race)
        for (int class_ = 0; class_ < MAX_CLASSES; ++class_)
            delete[] playerInfo[race][class_].levelInfo;

    // free objects
    for (GroupMap::iterator itr = mGroupMap.begin(); itr != mGroupMap.end(); ++itr)
        delete itr->second;

    for (ArenaTeamMap::iterator itr = mArenaTeamMap.begin(); itr != mArenaTeamMap.end(); ++itr)
        delete itr->second;

    for (CacheVendorItemMap::iterator itr = m_mCacheVendorTemplateItemMap.begin(); itr != m_mCacheVendorTemplateItemMap.end(); ++itr)
        itr->second.Clear();

    for (CacheVendorItemMap::iterator itr = m_mCacheVendorItemMap.begin(); itr != m_mCacheVendorItemMap.end(); ++itr)
        itr->second.Clear();

    for (CacheTrainerSpellMap::iterator itr = m_mCacheTrainerSpellMap.begin(); itr != m_mCacheTrainerSpellMap.end(); ++itr)
        itr->second.Clear();
}

Group* ObjectMgr::GetGroupById(uint32 id) const
{
    GroupMap::const_iterator itr = mGroupMap.find(id);
    if (itr != mGroupMap.end())
        return itr->second;

    return NULL;
}

ArenaTeam* ObjectMgr::GetArenaTeamById(uint32 arenateamid) const
{
    ArenaTeamMap::const_iterator itr = mArenaTeamMap.find(arenateamid);
    if (itr != mArenaTeamMap.end())
        return itr->second;

    return NULL;
}

ArenaTeam* ObjectMgr::GetArenaTeamByName(const std::string& arenateamname) const
{
    for (ArenaTeamMap::const_iterator itr = mArenaTeamMap.begin(); itr != mArenaTeamMap.end(); ++itr)
        if (itr->second->GetName() == arenateamname)
            return itr->second;

    return NULL;
}

ArenaTeam* ObjectMgr::GetArenaTeamByCaptain(ObjectGuid guid) const
{
    for (ArenaTeamMap::const_iterator itr = mArenaTeamMap.begin(); itr != mArenaTeamMap.end(); ++itr)
        if (itr->second->GetCaptainGuid() == guid)
            return itr->second;

    return NULL;
}

void ObjectMgr::LoadCreatureLocales()
{
    mCreatureLocaleMap.clear();                             // need for reload case

    QueryResult* result = WorldDatabase.Query("SELECT entry,name_loc1,subname_loc1,name_loc2,subname_loc2,name_loc3,subname_loc3,name_loc4,subname_loc4,name_loc5,subname_loc5,name_loc6,subname_loc6,name_loc7,subname_loc7,name_loc8,subname_loc8 FROM locales_creature");

    if (!result)
    {
        BarGoLink bar(1);

        bar.step();

        sLog.outString();
        sLog.outString(">> Loaded 0 creature locale strings. DB table `locales_creature` is empty.");
        return;
    }

    BarGoLink bar(result->GetRowCount());

    do
    {
        Field* fields = result->Fetch();
        bar.step();

        uint32 entry = fields[0].GetUInt32();

        if (!GetCreatureTemplate(entry))
        {
            ERROR_DB_STRICT_LOG("Table `locales_creature` has data for not existed creature entry %u, skipped.", entry);
            continue;
        }

        CreatureLocale& data = mCreatureLocaleMap[entry];

        for (int i = 1; i < MAX_LOCALE; ++i)
        {
            std::string str = fields[1 + 2 * (i - 1)].GetCppString();
            if (!str.empty())
            {
                int idx = GetOrNewIndexForLocale(LocaleConstant(i));
                if (idx >= 0)
                {
                    if ((int32)data.Name.size() <= idx)
                        data.Name.resize(idx + 1);

                    data.Name[idx] = str;
                }
            }
            str = fields[1 + 2 * (i - 1) + 1].GetCppString();
            if (!str.empty())
            {
                int idx = GetOrNewIndexForLocale(LocaleConstant(i));
                if (idx >= 0)
                {
                    if ((int32)data.SubName.size() <= idx)
                        data.SubName.resize(idx + 1);

                    data.SubName[idx] = str;
                }
            }
        }
    }
    while (result->NextRow());

    delete result;

    sLog.outString();
    sLog.outString(">> Loaded " SIZEFMTD " creature locale strings", mCreatureLocaleMap.size());
}

void ObjectMgr::LoadGossipMenuItemsLocales()
{
    mGossipMenuItemsLocaleMap.clear();                      // need for reload case

    QueryResult* result = WorldDatabase.Query("SELECT menu_id,id,"
                          "option_text_loc1,box_text_loc1,option_text_loc2,box_text_loc2,"
                          "option_text_loc3,box_text_loc3,option_text_loc4,box_text_loc4,"
                          "option_text_loc5,box_text_loc5,option_text_loc6,box_text_loc6,"
                          "option_text_loc7,box_text_loc7,option_text_loc8,box_text_loc8 "
                          "FROM locales_gossip_menu_option");

    if (!result)
    {
        BarGoLink bar(1);

        bar.step();

        sLog.outString();
        sLog.outString(">> Loaded 0 gossip_menu_option locale strings. DB table `locales_gossip_menu_option` is empty.");
        return;
    }

    BarGoLink bar(result->GetRowCount());

    do
    {
        Field* fields = result->Fetch();
        bar.step();

        uint16 menuId   = fields[0].GetUInt16();
        uint16 id       = fields[1].GetUInt16();

        GossipMenuItemsMapBounds bounds = GetGossipMenuItemsMapBounds(menuId);

        bool found = false;
        if (bounds.first != bounds.second)
        {
            for (GossipMenuItemsMap::const_iterator itr = bounds.first; itr != bounds.second; ++itr)
            {
                if (itr->second.id == id)
                {
                    found = true;
                    break;
                }
            }
        }

        if (!found)
        {
            ERROR_DB_STRICT_LOG("Table `locales_gossip_menu_option` has data for nonexistent gossip menu %u item %u, skipped.", menuId, id);
            continue;
        }

        GossipMenuItemsLocale& data = mGossipMenuItemsLocaleMap[MAKE_PAIR32(menuId, id)];

        for (int i = 1; i < MAX_LOCALE; ++i)
        {
            std::string str = fields[2 + 2 * (i - 1)].GetCppString();
            if (!str.empty())
            {
                int idx = GetOrNewIndexForLocale(LocaleConstant(i));
                if (idx >= 0)
                {
                    if ((int32)data.OptionText.size() <= idx)
                        data.OptionText.resize(idx + 1);

                    data.OptionText[idx] = str;
                }
            }
            str = fields[2 + 2 * (i - 1) + 1].GetCppString();
            if (!str.empty())
            {
                int idx = GetOrNewIndexForLocale(LocaleConstant(i));
                if (idx >= 0)
                {
                    if ((int32)data.BoxText.size() <= idx)
                        data.BoxText.resize(idx + 1);

                    data.BoxText[idx] = str;
                }
            }
        }
    }
    while (result->NextRow());

    delete result;

    sLog.outString();
    sLog.outString(">> Loaded " SIZEFMTD " gossip_menu_option locale strings", mGossipMenuItemsLocaleMap.size());
}

void ObjectMgr::LoadPointOfInterestLocales()
{
    mPointOfInterestLocaleMap.clear();                      // need for reload case

    QueryResult* result = WorldDatabase.Query("SELECT entry,icon_name_loc1,icon_name_loc2,icon_name_loc3,icon_name_loc4,icon_name_loc5,icon_name_loc6,icon_name_loc7,icon_name_loc8 FROM locales_points_of_interest");

    if (!result)
    {
        BarGoLink bar(1);

        bar.step();

        sLog.outString();
        sLog.outString(">> Loaded 0 points_of_interest locale strings. DB table `locales_points_of_interest` is empty.");
        return;
    }

    BarGoLink bar(result->GetRowCount());

    do
    {
        Field* fields = result->Fetch();
        bar.step();

        uint32 entry = fields[0].GetUInt32();

        if (!GetPointOfInterest(entry))
        {
            ERROR_DB_STRICT_LOG("Table `locales_points_of_interest` has data for nonexistent POI entry %u, skipped.", entry);
            continue;
        }

        PointOfInterestLocale& data = mPointOfInterestLocaleMap[entry];

        for (int i = 1; i < MAX_LOCALE; ++i)
        {
            std::string str = fields[i].GetCppString();
            if (str.empty())
                continue;

            int idx = GetOrNewIndexForLocale(LocaleConstant(i));
            if (idx >= 0)
            {
                if ((int32)data.IconName.size() <= idx)
                    data.IconName.resize(idx + 1);

                data.IconName[idx] = str;
            }
        }
    }
    while (result->NextRow());

    delete result;

    sLog.outString();
    sLog.outString(">> Loaded " SIZEFMTD " points_of_interest locale strings", mPointOfInterestLocaleMap.size());
}

struct SQLCreatureLoader : public SQLStorageLoaderBase<SQLCreatureLoader, SQLStorage>
{
    template<class D>
    void convert_from_str(uint32 /*field_pos*/, char const* src, D& dst)
    {
        dst = D(sScriptMgr.GetScriptId(src));
    }
};

void ObjectMgr::LoadCreatureTemplates()
{
    SQLCreatureLoader loader;
    loader.Load(sCreatureStorage);

    sLog.outString(">> Loaded %u creature definitions", sCreatureStorage.GetRecordCount());
    sLog.outString();

    std::set<uint32> difficultyEntries[MAX_DIFFICULTY - 1]; // already loaded difficulty 1 value in creatures
    std::set<uint32> hasDifficultyEntries[MAX_DIFFICULTY - 1]; // already loaded creatures with difficulty 1  values

    // check data correctness
    for (uint32 i = 1; i < sCreatureStorage.GetMaxEntry(); ++i)
    {
        CreatureInfo const* cInfo = sCreatureStorage.LookupEntry<CreatureInfo>(i);
        if (!cInfo)
            continue;

        bool ok = true;                                     // bool to allow continue outside this loop
        for (uint32 diff = 0; diff < MAX_DIFFICULTY - 1 && ok; ++diff)
        {
            if (!cInfo->DifficultyEntry[diff])
                continue;
            ok = false;                                     // will be set to true at the end of this loop again

            CreatureInfo const* difficultyInfo = GetCreatureTemplate(cInfo->DifficultyEntry[diff]);
            if (!difficultyInfo)
            {
                sLog.outErrorDb("Creature (Entry: %u) have `difficulty_entry_%u`=%u but creature entry %u not exist.",
                                i, diff + 1, cInfo->DifficultyEntry[diff], cInfo->DifficultyEntry[diff]);
                continue;
            }

            if (difficultyEntries[diff].find(i) != difficultyEntries[diff].end())
            {
                sLog.outErrorDb("Creature (Entry: %u) listed as difficulty %u but have value in `difficulty_entry_%u`.", i, diff + 1, diff + 1);
                continue;
            }

            bool ok2 = true;
            for (uint32 diff2 = 0; diff2 < MAX_DIFFICULTY - 1 && ok2; ++diff2)
            {
                ok2 = false;
                if (difficultyEntries[diff2].find(cInfo->DifficultyEntry[diff]) != difficultyEntries[diff2].end())
                {
                    sLog.outErrorDb("Creature (Entry: %u) already listed as difficulty %u for another entry.", cInfo->DifficultyEntry[diff], diff2 + 1);
                    continue;
                }

                if (hasDifficultyEntries[diff2].find(cInfo->DifficultyEntry[diff]) != hasDifficultyEntries[diff2].end())
                {
                    sLog.outErrorDb("Creature (Entry: %u) have `difficulty_entry_%u`=%u but creature entry %u have difficulty %u entry also.",
                                    i, diff + 1, cInfo->DifficultyEntry[diff], cInfo->DifficultyEntry[diff], diff2 + 1);
                    continue;
                }
                ok2 = true;
            }
            if (!ok2)
                continue;

            if (cInfo->unit_class != difficultyInfo->unit_class)
            {
                sLog.outErrorDb("Creature (Entry: %u, class %u) has different `unit_class` in difficulty %u mode (Entry: %u, class %u).",
                                i, cInfo->unit_class, diff + 1, cInfo->DifficultyEntry[diff], difficultyInfo->unit_class);
                continue;
            }

            if (cInfo->npcflag != difficultyInfo->npcflag)
            {
                sLog.outErrorDb("Creature (Entry: %u) has different `npcflag` in difficulty %u mode (Entry: %u).", i, diff + 1, cInfo->DifficultyEntry[diff]);
                continue;
            }

            if (cInfo->trainer_class != difficultyInfo->trainer_class)
            {
                sLog.outErrorDb("Creature (Entry: %u) has different `trainer_class` in difficulty %u mode (Entry: %u).", i, diff + 1, cInfo->DifficultyEntry[diff]);
                continue;
            }

            if (cInfo->trainer_race != difficultyInfo->trainer_race)
            {
                sLog.outErrorDb("Creature (Entry: %u) has different `trainer_race` in difficulty %u mode (Entry: %u).", i, diff + 1, cInfo->DifficultyEntry[diff]);
                continue;
            }

            if (cInfo->trainer_type != difficultyInfo->trainer_type)
            {
                sLog.outErrorDb("Creature (Entry: %u) has different `trainer_type` in difficulty %u mode (Entry: %u).", i, diff + 1, cInfo->DifficultyEntry[diff]);
                continue;
            }

            if (cInfo->trainer_spell != difficultyInfo->trainer_spell)
            {
                sLog.outErrorDb("Creature (Entry: %u) has different `trainer_spell` in difficulty %u mode (Entry: %u).", i, diff + 1, cInfo->DifficultyEntry[diff]);
                continue;
            }

            if (difficultyInfo->AIName && *difficultyInfo->AIName)
            {
                sLog.outErrorDb("Difficulty %u mode creature (Entry: %u) has `AIName`, but in any case will used difficulty 0 mode creature (Entry: %u) AIName.",
                                diff + 1, cInfo->DifficultyEntry[diff], i);
                continue;
            }

            if (difficultyInfo->ScriptID)
            {
                sLog.outErrorDb("Difficulty %u mode creature (Entry: %u) has `ScriptName`, but in any case will used difficulty 0 mode creature (Entry: %u) ScriptName.",
                                diff + 1, cInfo->DifficultyEntry[diff], i);
                continue;
            }

            hasDifficultyEntries[diff].insert(i);
            difficultyEntries[diff].insert(cInfo->DifficultyEntry[diff]);
            ok = true;
        }
        if (!ok)
            continue;

        FactionTemplateEntry const* factionTemplate = sFactionTemplateStore.LookupEntry(cInfo->faction_A);
        if (!factionTemplate)
            sLog.outErrorDb("Creature (Entry: %u) has nonexistent faction_A template (%u)", cInfo->Entry, cInfo->faction_A);

        factionTemplate = sFactionTemplateStore.LookupEntry(cInfo->faction_H);
        if (!factionTemplate)
            sLog.outErrorDb("Creature (Entry: %u) has nonexistent faction_H template (%u)", cInfo->Entry, cInfo->faction_H);

        for (int k = 0; k < MAX_KILL_CREDIT; ++k)
        {
            if (cInfo->KillCredit[k])
            {
                if (!GetCreatureTemplate(cInfo->KillCredit[k]))
                {
                    sLog.outErrorDb("Creature (Entry: %u) has nonexistent creature entry in `KillCredit%d` (%u)", cInfo->Entry, k + 1, cInfo->KillCredit[k]);
                    const_cast<CreatureInfo*>(cInfo)->KillCredit[k] = 0;
                }
            }
        }

        // used later for scale
        CreatureDisplayInfoEntry const* displayScaleEntry = NULL;

        for (int i = 0; i < MAX_CREATURE_MODEL; ++i)
        {
            if (cInfo->ModelId[i])
            {
                CreatureDisplayInfoEntry const* displayEntry = sCreatureDisplayInfoStore.LookupEntry(cInfo->ModelId[i]);
                if (!displayEntry)
                {
                    sLog.outErrorDb("Creature (Entry: %u) has nonexistent modelid_%d (%u), can crash client", cInfo->Entry, i + 1, cInfo->ModelId[i]);
                    const_cast<CreatureInfo*>(cInfo)->ModelId[i] = 0;
                }
                else if (!displayScaleEntry)
                    displayScaleEntry = displayEntry;

                CreatureModelInfo const* minfo = sCreatureModelStorage.LookupEntry<CreatureModelInfo>(cInfo->ModelId[i]);
                if (!minfo)
                    sLog.outErrorDb("Creature (Entry: %u) are using modelid_%d (%u), but creature_model_info are missing for this model.", cInfo->Entry, i + 1, cInfo->ModelId[i]);
            }
        }

        if (!displayScaleEntry)
            sLog.outErrorDb("Creature (Entry: %u) has nonexistent modelid in modelid_1/modelid_2/modelid_3/modelid_4", cInfo->Entry);

        // use below code for 0-checks for unit_class
        if (!cInfo->unit_class)
            ERROR_DB_STRICT_LOG("Creature (Entry: %u) not has proper unit_class(%u) for creature_template", cInfo->Entry, cInfo->unit_class);
        else if (((1 << (cInfo->unit_class - 1)) & CLASSMASK_ALL_CREATURES) == 0)
            sLog.outErrorDb("Creature (Entry: %u) has invalid unit_class(%u) for creature_template", cInfo->Entry, cInfo->unit_class);

        if (cInfo->dmgschool >= MAX_SPELL_SCHOOL)
        {
            sLog.outErrorDb("Creature (Entry: %u) has invalid spell school value (%u) in `dmgschool`", cInfo->Entry, cInfo->dmgschool);
            const_cast<CreatureInfo*>(cInfo)->dmgschool = SPELL_SCHOOL_NORMAL;
        }

        if (cInfo->baseattacktime == 0)
            const_cast<CreatureInfo*>(cInfo)->baseattacktime  = BASE_ATTACK_TIME;

        if (cInfo->rangeattacktime == 0)
            const_cast<CreatureInfo*>(cInfo)->rangeattacktime = BASE_ATTACK_TIME;

        if (cInfo->npcflag & UNIT_NPC_FLAG_SPELLCLICK)
        {
            sLog.outErrorDb("Creature (Entry: %u) has dynamic flag UNIT_NPC_FLAG_SPELLCLICK (%u) set, it expect to be set by code base at `npc_spellclick_spells` content.", cInfo->Entry, UNIT_NPC_FLAG_SPELLCLICK);
            const_cast<CreatureInfo*>(cInfo)->npcflag &= ~UNIT_NPC_FLAG_SPELLCLICK;
        }

        if ((cInfo->npcflag & UNIT_NPC_FLAG_TRAINER) && cInfo->trainer_type >= MAX_TRAINER_TYPE)
            sLog.outErrorDb("Creature (Entry: %u) has wrong trainer type %u", cInfo->Entry, cInfo->trainer_type);

        if (cInfo->type && !sCreatureTypeStore.LookupEntry(cInfo->type))
        {
            sLog.outErrorDb("Creature (Entry: %u) has invalid creature type (%u) in `type`", cInfo->Entry, cInfo->type);
            const_cast<CreatureInfo*>(cInfo)->type = CREATURE_TYPE_HUMANOID;
        }

        // must exist or used hidden but used in data horse case
        if (cInfo->family && !sCreatureFamilyStore.LookupEntry(cInfo->family) && cInfo->family != CREATURE_FAMILY_HORSE_CUSTOM)
        {
            sLog.outErrorDb("Creature (Entry: %u) has invalid creature family (%u) in `family`", cInfo->Entry, cInfo->family);
            const_cast<CreatureInfo*>(cInfo)->family = 0;
        }

        if (cInfo->InhabitType <= 0 || cInfo->InhabitType > INHABIT_ANYWHERE)
        {
            sLog.outErrorDb("Creature (Entry: %u) has wrong value (%u) in `InhabitType`, creature will not correctly walk/swim/fly", cInfo->Entry, cInfo->InhabitType);
            const_cast<CreatureInfo*>(cInfo)->InhabitType = INHABIT_ANYWHERE;
        }

        if (cInfo->PetSpellDataId)
        {
            CreatureSpellDataEntry const* spellDataId = sCreatureSpellDataStore.LookupEntry(cInfo->PetSpellDataId);
            if (!spellDataId)
                sLog.outErrorDb("Creature (Entry: %u) has non-existing PetSpellDataId (%u)", cInfo->Entry, cInfo->PetSpellDataId);
        }

        if (cInfo->MovementType >= MAX_DB_MOTION_TYPE)
        {
            sLog.outErrorDb("Creature (Entry: %u) has wrong movement generator type (%u), ignore and set to IDLE.", cInfo->Entry, cInfo->MovementType);
            const_cast<CreatureInfo*>(cInfo)->MovementType = IDLE_MOTION_TYPE;
        }

        if (cInfo->vehicleId && !sVehicleStore.LookupEntry(cInfo->vehicleId))
        {
            sLog.outErrorDb("Creature (Entry: %u) has non-existing vehicle_id (%u), set to 0.", cInfo->Entry, cInfo->vehicleId);
            const_cast<CreatureInfo*>(cInfo)->vehicleId = 0;
        }

        if (cInfo->equipmentId > 0)                         // 0 no equipment
        {
            if (!GetEquipmentInfo(cInfo->equipmentId))
            {
                sLog.outErrorDb("Table `creature_template` have creature (Entry: %u) with equipment_id %u not found in table `creature_equip_template`, set to no equipment.", cInfo->Entry, cInfo->equipmentId);
                const_cast<CreatureInfo*>(cInfo)->equipmentId = 0;
            }
        }

        if (cInfo->vendorId > 0)
        {
            if (!(cInfo->npcflag & UNIT_NPC_FLAG_VENDOR))
                sLog.outErrorDb("Table `creature_template` have creature (Entry: %u) with vendor_id %u but not have flag UNIT_NPC_FLAG_VENDOR (%u), vendor items will ignored.", cInfo->Entry, cInfo->vendorId, UNIT_NPC_FLAG_VENDOR);
        }

        /// if not set custom creature scale then load scale from CreatureDisplayInfo.dbc
        if (cInfo->scale <= 0.0f)
        {
            if (displayScaleEntry)
                const_cast<CreatureInfo*>(cInfo)->scale = displayScaleEntry->scale;
            else
                const_cast<CreatureInfo*>(cInfo)->scale = DEFAULT_OBJECT_SCALE;
        }
    }
}

void ObjectMgr::ConvertCreatureAddonAuras(CreatureDataAddon* addon, char const* table, char const* guidEntryStr)
{
    // Now add the auras, format "spell1 spell2 ..."
    char* p, *s;
    std::vector<int> val;
    s = p = (char*)reinterpret_cast<char const*>(addon->auras);
    if (p)
    {
        while (p[0] != 0)
        {
            ++p;
            if (p[0] == ' ')
            {
                val.push_back(atoi(s));
                s = ++p;
            }
        }
        if (p != s)
            val.push_back(atoi(s));

        // free char* loaded memory
        delete[](char*)reinterpret_cast<char const*>(addon->auras);
    }

    // empty list
    if (val.empty())
    {
        addon->auras = NULL;
        return;
    }

    // replace by new structures array
    const_cast<uint32*&>(addon->auras) = new uint32[val.size() + 1];

    uint32 i = 0;
    for (uint32 j = 0; j < val.size(); ++j)
    {
        uint32& cAura = const_cast<uint32&>(addon->auras[i]);
        cAura = uint32(val[j]);

        SpellEntry const* AdditionalSpellInfo = sSpellStore.LookupEntry(cAura);
        if (!AdditionalSpellInfo)
        {
            sLog.outErrorDb("Creature (%s: %u) has wrong spell %u defined in `auras` field in `%s`.", guidEntryStr, addon->guidOrEntry, cAura, table);
            continue;
        }

        // Must be Aura, but also allow dummy/script effect spells, as they are used sometimes to select a random aura or similar
        if (!IsSpellAppliesAura(AdditionalSpellInfo) && !IsSpellHaveEffect(AdditionalSpellInfo, SPELL_EFFECT_DUMMY) && !IsSpellHaveEffect(AdditionalSpellInfo, SPELL_EFFECT_SCRIPT_EFFECT) && !IsSpellHaveEffect(AdditionalSpellInfo, SPELL_EFFECT_TRIGGER_SPELL))
        {
            sLog.outErrorDb("Creature (%s: %u) has spell %u defined in `auras` field in `%s, but spell doesn't apply an aura`.", guidEntryStr, addon->guidOrEntry, cAura, table);
            continue;
        }

        // TODO: Remove LogFilter check after more research
        if (!sLog.HasLogFilter(LOG_FILTER_DB_STRICTED_CHECK) && !IsOnlySelfTargeting(AdditionalSpellInfo))
        {
            sLog.outErrorDb("Creature (%s: %u) has spell %u defined in `auras` field in `%s, but spell is no self-only spell`.", guidEntryStr, addon->guidOrEntry, cAura, table);
            continue;
        }

        if (IsSpellHaveAura(AdditionalSpellInfo, SPELL_AURA_CONTROL_VEHICLE))
        {
            sLog.outErrorDb("Creature (%s: %u) has spell %u defined in `auras` field in `%s, but vehicle control spells are not suitable for _addon.auras handling`.", guidEntryStr, addon->guidOrEntry, cAura, table);
            continue;
        }

        if (std::find(&addon->auras[0], &addon->auras[i], cAura) != &addon->auras[i])
        {
            sLog.outErrorDb("Creature (%s: %u) has duplicate spell %u defined in `auras` field in `%s`.", guidEntryStr, addon->guidOrEntry, cAura, table);
            continue;
        }

        ++i;
    }

    // fill terminator element (after last added)
    const_cast<uint32&>(addon->auras[i]) = 0;
}

void ObjectMgr::LoadCreatureAddons(SQLStorage& creatureaddons, char const* entryName, char const* comment)
{
    creatureaddons.Load();

    sLog.outString(">> Loaded %u %s", creatureaddons.GetRecordCount(), comment);
    sLog.outString();

    // check data correctness and convert 'auras'
    for (uint32 i = 1; i < creatureaddons.GetMaxEntry(); ++i)
    {
        CreatureDataAddon const* addon = creatureaddons.LookupEntry<CreatureDataAddon>(i);
        if (!addon)
            continue;

        if (addon->mount)
        {
            if (!sCreatureDisplayInfoStore.LookupEntry(addon->mount))
            {
                sLog.outErrorDb("Creature (%s %u) have invalid displayInfoId for mount (%u) defined in `%s`.", entryName, addon->guidOrEntry, addon->mount, creatureaddons.GetTableName());
                const_cast<CreatureDataAddon*>(addon)->mount = 0;
            }
        }

        if (addon->sheath_state > SHEATH_STATE_RANGED)
            sLog.outErrorDb("Creature (%s %u) has unknown sheath state (%u) defined in `%s`.", entryName, addon->guidOrEntry, addon->sheath_state, creatureaddons.GetTableName());

        if (!sEmotesStore.LookupEntry(addon->emote))
        {
            sLog.outErrorDb("Creature (%s %u) have invalid emote (%u) defined in `%s`.", entryName, addon->guidOrEntry, addon->emote, creatureaddons.GetTableName());
            const_cast<CreatureDataAddon*>(addon)->emote = 0;
        }

        ConvertCreatureAddonAuras(const_cast<CreatureDataAddon*>(addon), creatureaddons.GetTableName(), entryName);
    }
}

void ObjectMgr::LoadCreatureAddons()
{
    LoadCreatureAddons(sCreatureInfoAddonStorage, "Entry", "creature template addons");

    // check entry ids
    for (uint32 i = 1; i < sCreatureInfoAddonStorage.GetMaxEntry(); ++i)
        if (CreatureDataAddon const* addon = sCreatureInfoAddonStorage.LookupEntry<CreatureDataAddon>(i))
            if (!sCreatureStorage.LookupEntry<CreatureInfo>(addon->guidOrEntry))
                sLog.outErrorDb("Creature (Entry: %u) does not exist but has a record in `%s`", addon->guidOrEntry, sCreatureInfoAddonStorage.GetTableName());

    LoadCreatureAddons(sCreatureDataAddonStorage, "GUID", "creature addons");

    // check entry ids
    for (uint32 i = 1; i < sCreatureDataAddonStorage.GetMaxEntry(); ++i)
        if (CreatureDataAddon const* addon = sCreatureDataAddonStorage.LookupEntry<CreatureDataAddon>(i))
            if (mCreatureDataMap.find(addon->guidOrEntry) == mCreatureDataMap.end())
                sLog.outErrorDb("Creature (GUID: %u) does not exist but has a record in `creature_addon`", addon->guidOrEntry);
}

void ObjectMgr::LoadEquipmentTemplates()
{
    sEquipmentStorage.Load();

    for (uint32 i = 0; i < sEquipmentStorage.GetMaxEntry(); ++i)
    {
        EquipmentInfo const* eqInfo = sEquipmentStorage.LookupEntry<EquipmentInfo>(i);

        if (!eqInfo)
            continue;

        for (uint8 j = 0; j < 3; ++j)
        {
            if (!eqInfo->equipentry[j])
                continue;

            ItemEntry const* dbcitem = sItemStore.LookupEntry(eqInfo->equipentry[j]);
            if (!dbcitem)
            {
                sLog.outErrorDb("Unknown item (entry=%u) in creature_equip_template.equipentry%u for entry = %u, forced to 0.", eqInfo->equipentry[j], j + 1, i);
                const_cast<EquipmentInfo*>(eqInfo)->equipentry[j] = 0;
                continue;
            }

            if (dbcitem->InventoryType != INVTYPE_WEAPON &&
                    dbcitem->InventoryType != INVTYPE_SHIELD &&
                    dbcitem->InventoryType != INVTYPE_RANGED &&
                    dbcitem->InventoryType != INVTYPE_2HWEAPON &&
                    dbcitem->InventoryType != INVTYPE_WEAPONMAINHAND &&
                    dbcitem->InventoryType != INVTYPE_WEAPONOFFHAND &&
                    dbcitem->InventoryType != INVTYPE_HOLDABLE &&
                    dbcitem->InventoryType != INVTYPE_THROWN &&
                    dbcitem->InventoryType != INVTYPE_RANGEDRIGHT &&
                    dbcitem->InventoryType != INVTYPE_RELIC)
            {
                sLog.outErrorDb("Item (entry=%u) in creature_equip_template.equipentry%u for entry = %u is not equipable in a hand, forced to 0.", eqInfo->equipentry[j], j + 1, i);
                const_cast<EquipmentInfo*>(eqInfo)->equipentry[j] = 0;
            }
        }
    }

    sLog.outString(">> Loaded %u equipment template", sEquipmentStorage.GetRecordCount());
    sLog.outString();
}

// generally models that does not have a gender(2), or has alternative model for same gender
uint32 ObjectMgr::GetCreatureModelAlternativeModel(uint32 modelId) const
{
    if (const CreatureModelInfo* modelInfo = GetCreatureModelInfo(modelId))
        return modelInfo->modelid_alternative;

    return 0;
}

CreatureModelInfo const* ObjectMgr::GetCreatureModelRandomGender(uint32 display_id) const
{
    CreatureModelInfo const* minfo = GetCreatureModelInfo(display_id);
    if (!minfo)
        return NULL;

    // If a model for another gender exists, 50% chance to use it
    if (minfo->modelid_other_gender != 0 && urand(0, 1) == 0)
    {
        CreatureModelInfo const* minfo_tmp = GetCreatureModelInfo(minfo->modelid_other_gender);
        if (!minfo_tmp)
        {
            sLog.outErrorDb("Model (Entry: %u) has modelid_other_gender %u not found in table `creature_model_info`. ", minfo->modelid, minfo->modelid_other_gender);
            return minfo;                                   // not fatal, just use the previous one
        }
        else
            return minfo_tmp;
    }
    else
        return minfo;
}

uint32 ObjectMgr::GetModelForRace(uint32 sourceModelId, uint32 racemask)
{
    uint32 modelId = 0;

    CreatureModelRaceMapBounds bounds = m_mCreatureModelRaceMap.equal_range(sourceModelId);

    for (CreatureModelRaceMap::const_iterator itr = bounds.first; itr != bounds.second; ++itr)
    {
        if (!(itr->second.racemask & racemask))
            continue;

        if (itr->second.creature_entry)
        {
            const CreatureInfo* cInfo = GetCreatureTemplate(itr->second.creature_entry);
            modelId = Creature::ChooseDisplayId(cInfo);
        }
        else
        {
            modelId = itr->second.modelid_racial;
        }
    }

    return modelId;
}

void ObjectMgr::LoadCreatureModelInfo()
{
    sCreatureModelStorage.Load();

    // post processing
    for (uint32 i = 1; i < sCreatureModelStorage.GetMaxEntry(); ++i)
    {
        CreatureModelInfo const* minfo = sCreatureModelStorage.LookupEntry<CreatureModelInfo>(i);
        if (!minfo)
            continue;

        if (!sCreatureDisplayInfoStore.LookupEntry(minfo->modelid))
            sLog.outErrorDb("Table `creature_model_info` has model for nonexistent model id (%u).", minfo->modelid);

        if (minfo->gender >= MAX_GENDER)
        {
            sLog.outErrorDb("Table `creature_model_info` has invalid gender (%u) for model id (%u).", uint32(minfo->gender), minfo->modelid);
            const_cast<CreatureModelInfo*>(minfo)->gender = GENDER_MALE;
        }

        if (minfo->modelid_other_gender)
        {
            if (minfo->modelid_other_gender == minfo->modelid)
            {
                sLog.outErrorDb("Table `creature_model_info` has redundant modelid_other_gender model (%u) defined for model id %u.", minfo->modelid_other_gender, minfo->modelid);
                const_cast<CreatureModelInfo*>(minfo)->modelid_other_gender = 0;
            }
            else if (!sCreatureDisplayInfoStore.LookupEntry(minfo->modelid_other_gender))
            {
                sLog.outErrorDb("Table `creature_model_info` has nonexistent modelid_other_gender model (%u) defined for model id %u.", minfo->modelid_other_gender, minfo->modelid);
                const_cast<CreatureModelInfo*>(minfo)->modelid_other_gender = 0;
            }
        }

        if (minfo->modelid_alternative)
        {
            if (minfo->modelid_alternative == minfo->modelid)
            {
                sLog.outErrorDb("Table `creature_model_info` has redundant modelid_alternative model (%u) defined for model id %u.", minfo->modelid_alternative, minfo->modelid);
                const_cast<CreatureModelInfo*>(minfo)->modelid_alternative = 0;
            }
            else if (!sCreatureDisplayInfoStore.LookupEntry(minfo->modelid_alternative))
            {
                sLog.outErrorDb("Table `creature_model_info` has nonexistent modelid_alternative model (%u) defined for model id %u.", minfo->modelid_alternative, minfo->modelid);
                const_cast<CreatureModelInfo*>(minfo)->modelid_alternative = 0;
            }
        }
    }

    // character races expected have model info data in table
    for (uint32 race = 1; race < sChrRacesStore.GetNumRows(); ++race)
    {
        ChrRacesEntry const* raceEntry = sChrRacesStore.LookupEntry(race);
        if (!raceEntry)
            continue;

        if (!((1 << (race - 1)) & RACEMASK_ALL_PLAYABLE))
            continue;

        if (CreatureModelInfo const* minfo = GetCreatureModelInfo(raceEntry->model_f))
        {
            if (minfo->gender != GENDER_FEMALE)
                sLog.outErrorDb("Table `creature_model_info` have wrong gender %u for character race %u female model id %u", minfo->gender, race, raceEntry->model_f);

            if (minfo->modelid_other_gender != raceEntry->model_m)
                sLog.outErrorDb("Table `creature_model_info` have wrong other gender model id %u for character race %u female model id %u", minfo->modelid_other_gender, race, raceEntry->model_f);

            if (minfo->bounding_radius <= 0.0f)
            {
                sLog.outErrorDb("Table `creature_model_info` have wrong bounding_radius %f for character race %u female model id %u, use %f instead", minfo->bounding_radius, race, raceEntry->model_f, DEFAULT_WORLD_OBJECT_SIZE);
                const_cast<CreatureModelInfo*>(minfo)->bounding_radius = DEFAULT_WORLD_OBJECT_SIZE;
            }

            if (minfo->combat_reach != 1.5f)
            {
                sLog.outErrorDb("Table `creature_model_info` have wrong combat_reach %f for character race %u female model id %u, expected always 1.5f", minfo->combat_reach, race, raceEntry->model_f);
                const_cast<CreatureModelInfo*>(minfo)->combat_reach = 1.5f;
            }
        }
        else
            sLog.outErrorDb("Table `creature_model_info` expect have data for character race %u female model id %u", race, raceEntry->model_f);

        if (CreatureModelInfo const* minfo = GetCreatureModelInfo(raceEntry->model_m))
        {
            if (minfo->gender != GENDER_MALE)
                sLog.outErrorDb("Table `creature_model_info` have wrong gender %u for character race %u male model id %u", minfo->gender, race, raceEntry->model_m);

            if (minfo->modelid_other_gender != raceEntry->model_f)
                sLog.outErrorDb("Table `creature_model_info` have wrong other gender model id %u for character race %u male model id %u", minfo->modelid_other_gender, race, raceEntry->model_m);

            if (minfo->bounding_radius <= 0.0f)
            {
                sLog.outErrorDb("Table `creature_model_info` have wrong bounding_radius %f for character race %u male model id %u, use %f instead", minfo->bounding_radius, race, raceEntry->model_f, DEFAULT_WORLD_OBJECT_SIZE);
                const_cast<CreatureModelInfo*>(minfo)->bounding_radius = DEFAULT_WORLD_OBJECT_SIZE;
            }

            if (minfo->combat_reach != 1.5f)
            {
                sLog.outErrorDb("Table `creature_model_info` have wrong combat_reach %f for character race %u male model id %u, expected always 1.5f", minfo->combat_reach, race, raceEntry->model_m);
                const_cast<CreatureModelInfo*>(minfo)->combat_reach = 1.5f;
            }
        }
        else
            sLog.outErrorDb("Table `creature_model_info` expect have data for character race %u male model id %u", race, raceEntry->model_m);
    }

    sLog.outString(">> Loaded %u creature model based info", sCreatureModelStorage.GetRecordCount());
    sLog.outString();
}

void ObjectMgr::LoadCreatureModelRace()
{
    m_mCreatureModelRaceMap.clear();                        // can be used for reload

    QueryResult* result = WorldDatabase.Query("SELECT modelid, racemask, creature_entry, modelid_racial FROM creature_model_race");

    if (!result)
    {
        BarGoLink bar(1);

        bar.step();

        sLog.outString();
        sLog.outErrorDb(">> Loaded creature_model_race, table is empty!");
        return;
    }

    BarGoLink bar(result->GetRowCount());

    uint32 count = 0;

    // model, racemask
    std::map<uint32, uint32> model2raceMask;

    do
    {
        bar.step();

        Field* fields = result->Fetch();

        CreatureModelRace raceData;

        raceData.modelid            = fields[0].GetUInt32();
        raceData.racemask           = fields[1].GetUInt32();
        raceData.creature_entry     = fields[2].GetUInt32();
        raceData.modelid_racial     = fields[3].GetUInt32();

        if (!sCreatureDisplayInfoStore.LookupEntry(raceData.modelid))
        {
            sLog.outErrorDb("Table `creature_model_race` has model for nonexistent model id (%u), skipping", raceData.modelid);
            continue;
        }

        if (!sCreatureModelStorage.LookupEntry<CreatureModelInfo>(raceData.modelid))
        {
            sLog.outErrorDb("Table `creature_model_race` modelid %u does not exist in creature_model_info, skipping", raceData.modelid);
            continue;
        }

        if (!raceData.racemask)
        {
            sLog.outErrorDb("Table `creature_model_race` modelid %u has no racemask defined, skipping", raceData.modelid);
            continue;
        }

        if (!(raceData.racemask & RACEMASK_ALL_PLAYABLE))
        {
            sLog.outErrorDb("Table `creature_model_race` modelid %u include invalid racemask, skipping", raceData.modelid);
            continue;
        }

        std::map<uint32, uint32>::const_iterator model2Race = model2raceMask.find(raceData.modelid);

        // can't have same mask for same model several times
        if (model2Race != model2raceMask.end())
        {
            if (model2Race->second & raceData.racemask)
            {
                sLog.outErrorDb("Table `creature_model_race` modelid %u with racemask %u has mask already included for same modelid, skipping", raceData.modelid, raceData.racemask);
                continue;
            }
        }

        model2raceMask[raceData.modelid] |= raceData.racemask;

        // creature_entry is the prefered way
        if (raceData.creature_entry)
        {
            if (raceData.modelid_racial)
                sLog.outErrorDb("Table `creature_model_race` modelid %u has modelid_racial for modelid %u but a creature_entry are already defined, modelid_racial will never be used.", raceData.modelid, raceData.modelid_racial);

            if (!sCreatureStorage.LookupEntry<CreatureInfo>(raceData.creature_entry))
            {
                sLog.outErrorDb("Table `creature_model_race` modelid %u has creature_entry for nonexistent creature_template (%u), skipping", raceData.modelid, raceData.creature_entry);
                continue;
            }
        }
        else if (raceData.modelid_racial)
        {
            if (!sCreatureDisplayInfoStore.LookupEntry(raceData.modelid_racial))
            {
                sLog.outErrorDb("Table `creature_model_race` modelid %u has modelid_racial for nonexistent model id (%u), skipping", raceData.modelid, raceData.modelid_racial);
                continue;
            }

            if (!sCreatureModelStorage.LookupEntry<CreatureModelInfo>(raceData.modelid_racial))
            {
                sLog.outErrorDb("Table `creature_model_race` modelid %u has modelid_racial %u, but are not defined in creature_model_info, skipping", raceData.modelid, raceData.modelid_racial);
                continue;
            }
        }
        else
        {
            sLog.outErrorDb("Table `creature_model_race` modelid %u does not have either creature_entry or modelid_racial defined, skipping", raceData.modelid);
            continue;
        }

        m_mCreatureModelRaceMap.insert(CreatureModelRaceMap::value_type(raceData.modelid, raceData));

        ++count;
    }
    while (result->NextRow());

    delete result;

    sLog.outString();
    sLog.outString(">> Loaded %u creature_model_race entries", count);
}

void ObjectMgr::LoadCreatures()
{
    uint32 count = 0;
    //                                                0                       1   2    3
    QueryResult* result = WorldDatabase.Query("SELECT creature.guid, creature.id, map, modelid,"
                          //   4             5           6           7           8            9              10         11
                          "equipment_id, position_x, position_y, position_z, orientation, spawntimesecs, spawndist, currentwaypoint,"
                          //   12         13       14          15            16         17         18
                          "curhealth, curmana, DeathState, MovementType, spawnMask, phaseMask, event,"
                          //   19                        20
                          "pool_creature.pool_entry, pool_creature_template.pool_entry "
                          "FROM creature "
                          "LEFT OUTER JOIN game_event_creature ON creature.guid = game_event_creature.guid "
                          "LEFT OUTER JOIN pool_creature ON creature.guid = pool_creature.guid "
                          "LEFT OUTER JOIN pool_creature_template ON creature.id = pool_creature_template.id");

    if (!result)
    {
        BarGoLink bar(1);

        bar.step();

        sLog.outString();
        sLog.outErrorDb(">> Loaded 0 creature. DB table `creature` is empty.");
        return;
    }

    // build single time for check creature data
    std::set<uint32> difficultyCreatures[MAX_DIFFICULTY - 1];
    for (uint32 i = 0; i < sCreatureStorage.GetMaxEntry(); ++i)
        if (CreatureInfo const* cInfo = sCreatureStorage.LookupEntry<CreatureInfo>(i))
            for (uint32 diff = 0; diff < MAX_DIFFICULTY - 1; ++diff)
                if (cInfo->DifficultyEntry[diff])
                    difficultyCreatures[diff].insert(cInfo->DifficultyEntry[diff]);

    // build single time for check spawnmask
    std::map<uint32, uint32> spawnMasks;
    for (uint32 i = 0; i < sMapStore.GetNumRows(); ++i)
        if (sMapStore.LookupEntry(i))
            for (int k = 0; k < MAX_DIFFICULTY; ++k)
                if (GetMapDifficultyData(i, Difficulty(k)))
                    spawnMasks[i] |= (1 << k);

    BarGoLink bar(result->GetRowCount());

    do
    {
        Field* fields = result->Fetch();
        bar.step();

        uint32 guid         = fields[ 0].GetUInt32();
        uint32 entry        = fields[ 1].GetUInt32();

        CreatureInfo const* cInfo = GetCreatureTemplate(entry);
        if (!cInfo)
        {
            sLog.outErrorDb("Table `creature` has creature (GUID: %u) with non existing creature entry %u, skipped.", guid, entry);
            continue;
        }

        CreatureData& data = mCreatureDataMap[guid];

        data.id                 = entry;
        data.mapid              = fields[ 2].GetUInt32();
        data.modelid_override   = fields[ 3].GetUInt32();
        data.equipmentId        = fields[ 4].GetUInt32();
        data.posX               = fields[ 5].GetFloat();
        data.posY               = fields[ 6].GetFloat();
        data.posZ               = fields[ 7].GetFloat();
        data.orientation        = fields[ 8].GetFloat();
        data.spawntimesecs      = fields[ 9].GetUInt32();
        data.spawndist          = fields[10].GetFloat();
        data.currentwaypoint    = fields[11].GetUInt32();
        data.curhealth          = fields[12].GetUInt32();
        data.curmana            = fields[13].GetUInt32();
        data.is_dead            = fields[14].GetBool();
        data.movementType       = fields[15].GetUInt8();
        data.spawnMask          = fields[16].GetUInt8();
        data.phaseMask          = fields[17].GetUInt16();
        int16 gameEvent         = fields[18].GetInt16();
        int16 GuidPoolId        = fields[19].GetInt16();
        int16 EntryPoolId       = fields[20].GetInt16();

        MapEntry const* mapEntry = sMapStore.LookupEntry(data.mapid);
        if (!mapEntry)
        {
            sLog.outErrorDb("Table `creature` have creature (GUID: %u) that spawned at nonexistent map (Id: %u), skipped.", guid, data.mapid);
            continue;
        }

        if (data.spawnMask & ~spawnMasks[data.mapid])
            sLog.outErrorDb("Table `creature` have creature (GUID: %u) that have wrong spawn mask %u including not supported difficulty modes for map (Id: %u).", guid, data.spawnMask, data.mapid);

        bool ok = true;
        for (uint32 diff = 0; diff < MAX_DIFFICULTY - 1 && ok; ++diff)
        {
            if (difficultyCreatures[diff].find(data.id) != difficultyCreatures[diff].end())
            {
                sLog.outErrorDb("Table `creature` have creature (GUID: %u) that listed as difficulty %u template (entry: %u) in `creature_template`, skipped.",
                                guid, diff + 1, data.id);
                ok = false;
            }
        }
        if (!ok)
            continue;

        if (data.modelid_override > 0 && !sCreatureDisplayInfoStore.LookupEntry(data.modelid_override))
        {
            sLog.outErrorDb("Table `creature` GUID %u (entry %u) has model for nonexistent model id (%u), set to 0.", guid, data.id, data.modelid_override);
            data.modelid_override = 0;
        }

        if (data.equipmentId > 0)                           // -1 no equipment, 0 use default
        {
            if (!GetEquipmentInfo(data.equipmentId))
            {
                sLog.outErrorDb("Table `creature` have creature (Entry: %u) with equipment_id %u not found in table `creature_equip_template`, set to no equipment.", data.id, data.equipmentId);
                data.equipmentId = -1;
            }
        }

        if (cInfo->RegenHealth && data.curhealth < cInfo->minhealth)
        {
            sLog.outErrorDb("Table `creature` have creature (GUID: %u Entry: %u) with `creature_template`.`RegenHealth`=1 and low current health (%u), `creature_template`.`minhealth`=%u.", guid, data.id, data.curhealth, cInfo->minhealth);
            data.curhealth = cInfo->minhealth;
        }

        if (cInfo->flags_extra & CREATURE_FLAG_EXTRA_INSTANCE_BIND)
        {
            if (!mapEntry || !mapEntry->IsDungeon())
                sLog.outErrorDb("Table `creature` have creature (GUID: %u Entry: %u) with `creature_template`.`flags_extra` including CREATURE_FLAG_EXTRA_INSTANCE_BIND (%u) but creature are not in instance.",
                                guid, data.id, CREATURE_FLAG_EXTRA_INSTANCE_BIND);
        }

        if (cInfo->flags_extra & CREATURE_FLAG_EXTRA_AGGRO_ZONE)
        {
            if (!mapEntry || !mapEntry->IsDungeon())
                sLog.outErrorDb("Table `creature` have creature (GUID: %u Entry: %u) with `creature_template`.`flags_extra` including CREATURE_FLAG_EXTRA_AGGRO_ZONE (%u) but creature are not in instance.",
                                guid, data.id, CREATURE_FLAG_EXTRA_AGGRO_ZONE);
        }

        if (data.curmana < cInfo->minmana)
        {
            sLog.outErrorDb("Table `creature` have creature (GUID: %u Entry: %u) with low current mana (%u), `creature_template`.`minmana`=%u.", guid, data.id, data.curmana, cInfo->minmana);
            data.curmana = cInfo->minmana;
        }

        if (data.spawndist < 0.0f)
        {
            sLog.outErrorDb("Table `creature` have creature (GUID: %u Entry: %u) with `spawndist`< 0, set to 0.", guid, data.id);
            data.spawndist = 0.0f;
        }
        else if (data.movementType == RANDOM_MOTION_TYPE)
        {
            if (data.spawndist == 0.0f)
            {
                sLog.outErrorDb("Table `creature` have creature (GUID: %u Entry: %u) with `MovementType`=1 (random movement) but with `spawndist`=0, replace by idle movement type (0).", guid, data.id);
                data.movementType = IDLE_MOTION_TYPE;
            }
        }
        else if (data.movementType == IDLE_MOTION_TYPE)
        {
            if (data.spawndist != 0.0f)
            {
                sLog.outErrorDb("Table `creature` have creature (GUID: %u Entry: %u) with `MovementType`=0 (idle) have `spawndist`<>0, set to 0.", guid, data.id);
                data.spawndist = 0.0f;
            }
        }

        if (data.phaseMask == 0)
        {
            sLog.outErrorDb("Table `creature` have creature (GUID: %u Entry: %u) with `phaseMask`=0 (not visible for anyone), set to 1.", guid, data.id);
            data.phaseMask = 1;
        }

        if (gameEvent == 0 && GuidPoolId == 0 && EntryPoolId == 0) // if not this is to be managed by GameEvent System or Pool system
            AddCreatureToGrid(guid, &data);

        ++count;
    }
    while (result->NextRow());

    delete result;

    sLog.outString();
    sLog.outString(">> Loaded " SIZEFMTD " creatures", mCreatureDataMap.size());
}

void ObjectMgr::AddCreatureToGrid(uint32 guid, CreatureData const* data)
{
    uint8 mask = data->spawnMask;
    for (uint8 i = 0; mask != 0; ++i, mask >>= 1)
    {
        if (mask & 1)
        {
            CellPair cell_pair = MaNGOS::ComputeCellPair(data->posX, data->posY);
            uint32 cell_id = (cell_pair.y_coord * TOTAL_NUMBER_OF_CELLS_PER_MAP) + cell_pair.x_coord;

            CellObjectGuids& cell_guids = mMapObjectGuids[MAKE_PAIR32(data->mapid, i)][cell_id];
            cell_guids.creatures.insert(guid);
        }
    }
}

void ObjectMgr::RemoveCreatureFromGrid(uint32 guid, CreatureData const* data)
{
    uint8 mask = data->spawnMask;
    for (uint8 i = 0; mask != 0; ++i, mask >>= 1)
    {
        if (mask & 1)
        {
            CellPair cell_pair = MaNGOS::ComputeCellPair(data->posX, data->posY);
            uint32 cell_id = (cell_pair.y_coord * TOTAL_NUMBER_OF_CELLS_PER_MAP) + cell_pair.x_coord;

            CellObjectGuids& cell_guids = mMapObjectGuids[MAKE_PAIR32(data->mapid, i)][cell_id];
            cell_guids.creatures.erase(guid);
        }
    }
}

void ObjectMgr::LoadGameObjects()
{
    uint32 count = 0;

    //                                                0                           1   2    3           4           5           6
    QueryResult* result = WorldDatabase.Query("SELECT gameobject.guid, gameobject.id, map, position_x, position_y, position_z, orientation,"
                          //   7          8          9          10         11             12            13     14         15         16
                          "rotation0, rotation1, rotation2, rotation3, spawntimesecs, animprogress, state, spawnMask, phaseMask, event,"
                          //   17                          18
                          "pool_gameobject.pool_entry, pool_gameobject_template.pool_entry "
                          "FROM gameobject "
                          "LEFT OUTER JOIN game_event_gameobject ON gameobject.guid = game_event_gameobject.guid "
                          "LEFT OUTER JOIN pool_gameobject ON gameobject.guid = pool_gameobject.guid "
                          "LEFT OUTER JOIN pool_gameobject_template ON gameobject.id = pool_gameobject_template.id");

    if (!result)
    {
        BarGoLink bar(1);

        bar.step();

        sLog.outString();
        sLog.outErrorDb(">> Loaded 0 gameobjects. DB table `gameobject` is empty.");
        return;
    }

    // build single time for check spawnmask
    std::map<uint32, uint32> spawnMasks;
    for (uint32 i = 0; i < sMapStore.GetNumRows(); ++i)
        if (sMapStore.LookupEntry(i))
            for (int k = 0; k < MAX_DIFFICULTY; ++k)
                if (GetMapDifficultyData(i, Difficulty(k)))
                    spawnMasks[i] |= (1 << k);

    BarGoLink bar(result->GetRowCount());

    do
    {
        Field* fields = result->Fetch();
        bar.step();

        uint32 guid         = fields[ 0].GetUInt32();
        uint32 entry        = fields[ 1].GetUInt32();

        GameObjectInfo const* gInfo = GetGameObjectInfo(entry);
        if (!gInfo)
        {
            sLog.outErrorDb("Table `gameobject` has gameobject (GUID: %u) with non existing gameobject entry %u, skipped.", guid, entry);
            continue;
        }

        if (!gInfo->displayId)
        {
            switch (gInfo->type)
            {
                    // can be invisible always and then not req. display id in like case
                case GAMEOBJECT_TYPE_TRAP:
                case GAMEOBJECT_TYPE_SPELL_FOCUS:
                    break;
                default:
                    sLog.outErrorDb("Gameobject (GUID: %u Entry %u GoType: %u) have displayId == 0 and then will always invisible in game.", guid, entry, gInfo->type);
                    break;
            }
        }
        else if (!sGameObjectDisplayInfoStore.LookupEntry(gInfo->displayId))
        {
            sLog.outErrorDb("Gameobject (GUID: %u Entry %u GoType: %u) have invalid displayId (%u), not loaded.", guid, entry, gInfo->type, gInfo->displayId);
            continue;
        }

        GameObjectData& data = mGameObjectDataMap[guid];

        data.id             = entry;
        data.mapid          = fields[ 2].GetUInt32();
        data.posX           = fields[ 3].GetFloat();
        data.posY           = fields[ 4].GetFloat();
        data.posZ           = fields[ 5].GetFloat();
        data.orientation    = fields[ 6].GetFloat();
        data.rotation.x     = fields[ 7].GetFloat();
        data.rotation.y     = fields[ 8].GetFloat();
        data.rotation.z     = fields[ 9].GetFloat();
        data.rotation.w     = fields[10].GetFloat();
        data.spawntimesecs  = fields[11].GetInt32();
        data.animprogress   = fields[12].GetUInt32();
        uint32 go_state     = fields[13].GetUInt32();
        data.spawnMask      = fields[14].GetUInt8();
        data.phaseMask      = fields[15].GetUInt16();
        int16 gameEvent     = fields[16].GetInt16();
        int16 GuidPoolId    = fields[17].GetInt16();
        int16 EntryPoolId   = fields[18].GetInt16();

        MapEntry const* mapEntry = sMapStore.LookupEntry(data.mapid);
        if (!mapEntry)
        {
            sLog.outErrorDb("Table `gameobject` have gameobject (GUID: %u Entry: %u) that spawned at nonexistent map (Id: %u), skip", guid, data.id, data.mapid);
            continue;
        }

        if (data.spawnMask & ~spawnMasks[data.mapid])
            sLog.outErrorDb("Table `gameobject` have gameobject (GUID: %u Entry: %u) that have wrong spawn mask %u including not supported difficulty modes for map (Id: %u), skip", guid, data.id, data.spawnMask, data.mapid);

        if (data.spawntimesecs == 0 && gInfo->IsDespawnAtAction())
        {
            sLog.outErrorDb("Table `gameobject` have gameobject (GUID: %u Entry: %u) with `spawntimesecs` (0) value, but gameobejct marked as despawnable at action.", guid, data.id);
        }

        if (go_state >= MAX_GO_STATE)
        {
            sLog.outErrorDb("Table `gameobject` have gameobject (GUID: %u Entry: %u) with invalid `state` (%u) value, skip", guid, data.id, go_state);
            continue;
        }
        data.go_state       = GOState(go_state);

        if (data.rotation.x < -1.0f || data.rotation.x > 1.0f)
        {
            sLog.outErrorDb("Table `gameobject` have gameobject (GUID: %u Entry: %u) with invalid rotation.x (%f) value, skip", guid, data.id, data.rotation.x);
            continue;
        }

        if (data.rotation.y < -1.0f || data.rotation.y > 1.0f)
        {
            sLog.outErrorDb("Table `gameobject` have gameobject (GUID: %u Entry: %u) with invalid rotation.y (%f) value, skip", guid, data.id, data.rotation.y);
            continue;
        }

        if (data.rotation.z < -1.0f || data.rotation.z > 1.0f)
        {
            sLog.outErrorDb("Table `gameobject` have gameobject (GUID: %u Entry: %u) with invalid rotation.z (%f) value, skip", guid, data.id, data.rotation.z);
            continue;
        }

        if (data.rotation.w < -1.0f || data.rotation.w > 1.0f)
        {
            sLog.outErrorDb("Table `gameobject` have gameobject (GUID: %u Entry: %u) with invalid rotation.w (%f) value, skip", guid, data.id, data.rotation.w);
            continue;
        }

        if (!MapManager::IsValidMapCoord(data.mapid, data.posX, data.posY, data.posZ, data.orientation))
        {
            sLog.outErrorDb("Table `gameobject` have gameobject (GUID: %u Entry: %u) with invalid coordinates, skip", guid, data.id);
            continue;
        }

        if (data.phaseMask == 0)
        {
            sLog.outErrorDb("Table `gameobject` have gameobject (GUID: %u Entry: %u) with `phaseMask`=0 (not visible for anyone), set to 1.", guid, data.id);
            data.phaseMask = 1;
        }

        if (gameEvent == 0 && GuidPoolId == 0 && EntryPoolId == 0) // if not this is to be managed by GameEvent System or Pool system
            AddGameobjectToGrid(guid, &data);

        ++count;
    }
    while (result->NextRow());

    delete result;

    sLog.outString();
    sLog.outString(">> Loaded " SIZEFMTD " gameobjects", mGameObjectDataMap.size());
}

void ObjectMgr::LoadGameObjectAddon()
{
    sGameObjectDataAddonStorage.Load();

    sLog.outString(">> Loaded %u gameobject addons", sGameObjectDataAddonStorage.GetRecordCount());
    sLog.outString();

    for (uint32 i = 1; i < sGameObjectDataAddonStorage.GetMaxEntry(); ++i)
    {
        GameObjectDataAddon const* addon = sGameObjectDataAddonStorage.LookupEntry<GameObjectDataAddon>(i);
        if (!addon)
            continue;

        if (!GetGODataPair(addon->guid))
        {
            sLog.outErrorDb("Gameobject (GUID: %u) does not exist but has a record in `gameobject_addon`", addon->guid);
            continue;
        }

        if (!addon->path_rotation.isUnit())
        {
            sLog.outErrorDb("Gameobject (GUID: %u) has invalid path rotation", addon->guid);
            const_cast<GameObjectDataAddon*>(addon)->path_rotation = QuaternionData(0.f, 0.f, 0.f, 1.f);
        }
    }
}

void ObjectMgr::AddGameobjectToGrid(uint32 guid, GameObjectData const* data)
{
    uint8 mask = data->spawnMask;
    for (uint8 i = 0; mask != 0; ++i, mask >>= 1)
    {
        if (mask & 1)
        {
            CellPair cell_pair = MaNGOS::ComputeCellPair(data->posX, data->posY);
            uint32 cell_id = (cell_pair.y_coord * TOTAL_NUMBER_OF_CELLS_PER_MAP) + cell_pair.x_coord;

            CellObjectGuids& cell_guids = mMapObjectGuids[MAKE_PAIR32(data->mapid, i)][cell_id];
            cell_guids.gameobjects.insert(guid);
        }
    }
}

void ObjectMgr::RemoveGameobjectFromGrid(uint32 guid, GameObjectData const* data)
{
    uint8 mask = data->spawnMask;
    for (uint8 i = 0; mask != 0; ++i, mask >>= 1)
    {
        if (mask & 1)
        {
            CellPair cell_pair = MaNGOS::ComputeCellPair(data->posX, data->posY);
            uint32 cell_id = (cell_pair.y_coord * TOTAL_NUMBER_OF_CELLS_PER_MAP) + cell_pair.x_coord;

            CellObjectGuids& cell_guids = mMapObjectGuids[MAKE_PAIR32(data->mapid, i)][cell_id];
            cell_guids.gameobjects.erase(guid);
        }
    }
}

// name must be checked to correctness (if received) before call this function
ObjectGuid ObjectMgr::GetPlayerGuidByName(std::string name) const
{
    ObjectGuid guid;

    CharacterDatabase.escape_string(name);

    // Player name safe to sending to DB (checked at login) and this function using
    QueryResult* result = CharacterDatabase.PQuery("SELECT guid FROM characters WHERE name = '%s'", name.c_str());
    if (result)
    {
        guid = ObjectGuid(HIGHGUID_PLAYER, (*result)[0].GetUInt32());

        delete result;
    }

    return guid;
}

bool ObjectMgr::GetPlayerNameByGUID(ObjectGuid guid, std::string& name) const
{
    // prevent DB access for online player
    if (Player* player = GetPlayer(guid))
    {
        name = player->GetName();
        return true;
    }

    uint32 lowguid = guid.GetCounter();

    QueryResult* result = CharacterDatabase.PQuery("SELECT name FROM characters WHERE guid = '%u'", lowguid);

    if (result)
    {
        name = (*result)[0].GetCppString();
        delete result;
        return true;
    }

    return false;
}

Team ObjectMgr::GetPlayerTeamByGUID(ObjectGuid guid) const
{
    // prevent DB access for online player
    if (Player* player = GetPlayer(guid))
        return Player::TeamForRace(player->getRace());

    uint32 lowguid = guid.GetCounter();

    QueryResult* result = CharacterDatabase.PQuery("SELECT race FROM characters WHERE guid = '%u'", lowguid);

    if (result)
    {
        uint8 race = (*result)[0].GetUInt8();
        delete result;
        return Player::TeamForRace(race);
    }

    return TEAM_NONE;
}

uint32 ObjectMgr::GetPlayerAccountIdByGUID(ObjectGuid guid) const
{
    if (!guid.IsPlayer())
        return 0;

    // prevent DB access for online player
    if (Player* player = GetPlayer(guid))
        return player->GetSession()->GetAccountId();

    uint32 lowguid = guid.GetCounter();

    QueryResult* result = CharacterDatabase.PQuery("SELECT account FROM characters WHERE guid = '%u'", lowguid);
    if (result)
    {
        uint32 acc = (*result)[0].GetUInt32();
        delete result;
        return acc;
    }

    return 0;
}

uint32 ObjectMgr::GetPlayerAccountIdByPlayerName(const std::string& name) const
{
    QueryResult* result = CharacterDatabase.PQuery("SELECT account FROM characters WHERE name = '%s'", name.c_str());
    if (result)
    {
        uint32 acc = (*result)[0].GetUInt32();
        delete result;
        return acc;
    }

    return 0;
}

void ObjectMgr::LoadItemLocales()
{
    mItemLocaleMap.clear();                                 // need for reload case

    QueryResult* result = WorldDatabase.Query("SELECT entry,name_loc1,description_loc1,name_loc2,description_loc2,name_loc3,description_loc3,name_loc4,description_loc4,name_loc5,description_loc5,name_loc6,description_loc6,name_loc7,description_loc7,name_loc8,description_loc8 FROM locales_item");

    if (!result)
    {
        BarGoLink bar(1);

        bar.step();

        sLog.outString();
        sLog.outString(">> Loaded 0 Item locale strings. DB table `locales_item` is empty.");
        return;
    }

    BarGoLink bar(result->GetRowCount());

    do
    {
        Field* fields = result->Fetch();
        bar.step();

        uint32 entry = fields[0].GetUInt32();

        if (!GetItemPrototype(entry))
        {
            ERROR_DB_STRICT_LOG("Table `locales_item` has data for nonexistent item entry %u, skipped.", entry);
            continue;
        }

        ItemLocale& data = mItemLocaleMap[entry];

        for (int i = 1; i < MAX_LOCALE; ++i)
        {
            std::string str = fields[1 + 2 * (i - 1)].GetCppString();
            if (!str.empty())
            {
                int idx = GetOrNewIndexForLocale(LocaleConstant(i));
                if (idx >= 0)
                {
                    if ((int32)data.Name.size() <= idx)
                        data.Name.resize(idx + 1);

                    data.Name[idx] = str;
                }
            }

            str = fields[1 + 2 * (i - 1) + 1].GetCppString();
            if (!str.empty())
            {
                int idx = GetOrNewIndexForLocale(LocaleConstant(i));
                if (idx >= 0)
                {
                    if ((int32)data.Description.size() <= idx)
                        data.Description.resize(idx + 1);

                    data.Description[idx] = str;
                }
            }
        }
    }
    while (result->NextRow());

    delete result;

    sLog.outString();
    sLog.outString(">> Loaded " SIZEFMTD " Item locale strings", mItemLocaleMap.size());
}

struct SQLItemLoader : public SQLStorageLoaderBase<SQLItemLoader, SQLStorage>
{
    template<class D>
    void convert_from_str(uint32 /*field_pos*/, char const* src, D& dst)
    {
        dst = D(sScriptMgr.GetScriptId(src));
    }
};

void ObjectMgr::LoadItemPrototypes()
{
    SQLItemLoader loader;
    loader.Load(sItemStorage);
    sLog.outString(">> Loaded %u item prototypes", sItemStorage.GetRecordCount());
    sLog.outString();

    // check data correctness
    for (uint32 i = 1; i < sItemStorage.GetMaxEntry(); ++i)
    {
        ItemPrototype const* proto = sItemStorage.LookupEntry<ItemPrototype >(i);
        ItemEntry const* dbcitem = sItemStore.LookupEntry(i);
        if (!proto)
        {
            /* to many errors, and possible not all items really used in game
            if (dbcitem)
                sLog.outErrorDb("Item (Entry: %u) doesn't exists in DB, but must exist.",i);
            */
            continue;
        }

        if (dbcitem)
        {
            if (proto->Class != dbcitem->Class)
            {
                sLog.outErrorDb("Item (Entry: %u) not correct class %u, must be %u (still using DB value).", i, proto->Class, dbcitem->Class);
                // It safe let use Class from DB
            }
            /* disabled: have some strange wrong cases for Subclass values.
               for enable also uncomment Subclass field in ItemEntry structure and in Itemfmt[]
            if(proto->SubClass != dbcitem->SubClass)
            {
                sLog.outErrorDb("Item (Entry: %u) not correct (Class: %u, Sub: %u) pair, must be (Class: %u, Sub: %u) (still using DB value).",i,proto->Class,proto->SubClass,dbcitem->Class,dbcitem->SubClass);
                // It safe let use Subclass from DB
            }
            */

            if (proto->Unk0 != dbcitem->Unk0)
            {
                sLog.outErrorDb("Item (Entry: %u) not correct %i Unk0, must be %i (still using DB value).", i, proto->Unk0, dbcitem->Unk0);
                // It safe let use Unk0 from DB
            }

            if (proto->Material != dbcitem->Material)
            {
                sLog.outErrorDb("Item (Entry: %u) not correct %i material, must be %i (still using DB value).", i, proto->Material, dbcitem->Material);
                // It safe let use Material from DB
            }

            if (proto->InventoryType != dbcitem->InventoryType)
            {
                sLog.outErrorDb("Item (Entry: %u) not correct %u inventory type, must be %u (still using DB value).", i, proto->InventoryType, dbcitem->InventoryType);
                // It safe let use InventoryType from DB
            }

            if (proto->DisplayInfoID != dbcitem->DisplayId)
            {
                sLog.outErrorDb("Item (Entry: %u) not correct %u display id, must be %u (using it).", i, proto->DisplayInfoID, dbcitem->DisplayId);
                const_cast<ItemPrototype*>(proto)->DisplayInfoID = dbcitem->DisplayId;
            }
            if (proto->Sheath != dbcitem->Sheath)
            {
                sLog.outErrorDb("Item (Entry: %u) not correct %u sheath, must be %u  (using it).", i, proto->Sheath, dbcitem->Sheath);
                const_cast<ItemPrototype*>(proto)->Sheath = dbcitem->Sheath;
            }
        }
        else
        {
            sLog.outErrorDb("Item (Entry: %u) not correct (not listed in list of existing items).", i);
        }

        if (proto->Class >= MAX_ITEM_CLASS)
        {
            sLog.outErrorDb("Item (Entry: %u) has wrong Class value (%u)", i, proto->Class);
            const_cast<ItemPrototype*>(proto)->Class = ITEM_CLASS_MISC;
        }

        if (proto->SubClass >= MaxItemSubclassValues[proto->Class])
        {
            sLog.outErrorDb("Item (Entry: %u) has wrong Subclass value (%u) for class %u", i, proto->SubClass, proto->Class);
            const_cast<ItemPrototype*>(proto)->SubClass = 0;// exist for all item classes
        }

        if (proto->Quality >= MAX_ITEM_QUALITY)
        {
            sLog.outErrorDb("Item (Entry: %u) has wrong Quality value (%u)", i, proto->Quality);
            const_cast<ItemPrototype*>(proto)->Quality = ITEM_QUALITY_NORMAL;
        }

        if (proto->Flags2 & ITEM_FLAG2_HORDE_ONLY)
        {
            if (FactionEntry const* faction = sFactionStore.LookupEntry(HORDE))
                if ((proto->AllowableRace & faction->BaseRepRaceMask[0]) == 0)
                    sLog.outErrorDb("Item (Entry: %u) have in `AllowableRace` races (%u) only not compatible with ITEM_FLAG2_HORDE_ONLY (%u) in Flags field, item any way will can't be equipped or use by this races.",
                                    i, proto->AllowableRace, ITEM_FLAG2_HORDE_ONLY);

            if (proto->Flags2 & ITEM_FLAG2_ALLIANCE_ONLY)
                sLog.outErrorDb("Item (Entry: %u) have in `Flags2` flags ITEM_FLAG2_ALLIANCE_ONLY (%u) and ITEM_FLAG2_HORDE_ONLY (%u) in Flags field, this is wrong combination.",
                                i, ITEM_FLAG2_ALLIANCE_ONLY, ITEM_FLAG2_HORDE_ONLY);
        }
        else if (proto->Flags2 & ITEM_FLAG2_ALLIANCE_ONLY)
        {
            if (FactionEntry const* faction = sFactionStore.LookupEntry(ALLIANCE))
                if ((proto->AllowableRace & faction->BaseRepRaceMask[0]) == 0)
                    sLog.outErrorDb("Item (Entry: %u) have in `AllowableRace` races (%u) only not compatible with ITEM_FLAG2_ALLIANCE_ONLY (%u) in Flags field, item any way will can't be equipped or use by this races.",
                                    i, proto->AllowableRace, ITEM_FLAG2_ALLIANCE_ONLY);
        }

        if (proto->BuyCount <= 0)
        {
            sLog.outErrorDb("Item (Entry: %u) has wrong BuyCount value (%u), set to default(1).", i, proto->BuyCount);
            const_cast<ItemPrototype*>(proto)->BuyCount = 1;
        }

        if (proto->InventoryType >= MAX_INVTYPE)
        {
            sLog.outErrorDb("Item (Entry: %u) has wrong InventoryType value (%u)", i, proto->InventoryType);
            const_cast<ItemPrototype*>(proto)->InventoryType = INVTYPE_NON_EQUIP;
        }

        if (proto->InventoryType != INVTYPE_NON_EQUIP)
        {
            if (proto->Flags & ITEM_FLAG_LOOTABLE)
            {
                sLog.outErrorDb("Item container (Entry: %u) has not allowed for containers flag ITEM_FLAG_LOOTABLE (%u), flag removed.", i, ITEM_FLAG_LOOTABLE);
                const_cast<ItemPrototype*>(proto)->Flags &= ~ITEM_FLAG_LOOTABLE;
            }

            if (proto->Flags & ITEM_FLAG_MILLABLE)
            {
                sLog.outErrorDb("Item container (Entry: %u) has not allowed for containers flag ITEM_FLAG_MILLABLE (%u), flag removed.", i, ITEM_FLAG_MILLABLE);
                const_cast<ItemPrototype*>(proto)->Flags &= ~ITEM_FLAG_MILLABLE;
            }

            if (proto->Flags & ITEM_FLAG_PROSPECTABLE)
            {
                sLog.outErrorDb("Item container (Entry: %u) has not allowed for containers flag ITEM_FLAG_PROSPECTABLE (%u), flag removed.", i, ITEM_FLAG_PROSPECTABLE);
                const_cast<ItemPrototype*>(proto)->Flags &= ~ITEM_FLAG_PROSPECTABLE;
            }
        }
        else if (proto->InventoryType != INVTYPE_BAG)
        {
            if (proto->ContainerSlots > 0)
            {
                sLog.outErrorDb("Non-container item (Entry: %u) has ContainerSlots (%u), set to 0.", i, proto->ContainerSlots);
                const_cast<ItemPrototype*>(proto)->ContainerSlots = 0;
            }
        }

        if (proto->RequiredSkill >= MAX_SKILL_TYPE)
        {
            sLog.outErrorDb("Item (Entry: %u) has wrong RequiredSkill value (%u)", i, proto->RequiredSkill);
            const_cast<ItemPrototype*>(proto)->RequiredSkill = 0;
        }

        {
            // can be used in equip slot, as page read use in inventory, or spell casting at use
            bool req = proto->InventoryType != INVTYPE_NON_EQUIP || proto->PageText;
            if (!req)
            {
                for (int j = 0; j < MAX_ITEM_PROTO_SPELLS; ++j)
                {
                    if (proto->Spells[j].SpellId)
                    {
                        req = true;
                        break;
                    }
                }
            }

            if (req)
            {
                if (!(proto->AllowableClass & CLASSMASK_ALL_PLAYABLE))
                    sLog.outErrorDb("Item (Entry: %u) not have in `AllowableClass` any playable classes (%u) and can't be equipped or use.", i, proto->AllowableClass);

                if (!(proto->AllowableRace & RACEMASK_ALL_PLAYABLE))
                    sLog.outErrorDb("Item (Entry: %u) not have in `AllowableRace` any playable races (%u) and can't be equipped or use.", i, proto->AllowableRace);
            }
        }

        if (proto->RequiredSpell && !sSpellStore.LookupEntry(proto->RequiredSpell))
        {
            sLog.outErrorDb("Item (Entry: %u) have wrong (nonexistent) spell in RequiredSpell (%u)", i, proto->RequiredSpell);
            const_cast<ItemPrototype*>(proto)->RequiredSpell = 0;
        }

        if (proto->RequiredReputationRank >= MAX_REPUTATION_RANK)
            sLog.outErrorDb("Item (Entry: %u) has wrong reputation rank in RequiredReputationRank (%u), item can't be used.", i, proto->RequiredReputationRank);

        if (proto->RequiredReputationFaction)
        {
            if (!sFactionStore.LookupEntry(proto->RequiredReputationFaction))
            {
                sLog.outErrorDb("Item (Entry: %u) has wrong (not existing) faction in RequiredReputationFaction (%u)", i, proto->RequiredReputationFaction);
                const_cast<ItemPrototype*>(proto)->RequiredReputationFaction = 0;
            }

            if (proto->RequiredReputationRank == MIN_REPUTATION_RANK)
                sLog.outErrorDb("Item (Entry: %u) has min. reputation rank in RequiredReputationRank (0) but RequiredReputationFaction > 0, faction setting is useless.", i);
        }
        else if (proto->RequiredReputationRank > MIN_REPUTATION_RANK)
            sLog.outErrorDb("Item (Entry: %u) has RequiredReputationFaction ==0 but RequiredReputationRank > 0, rank setting is useless.", i);

        if (proto->MaxCount < -1)
        {
            sLog.outErrorDb("Item (Entry: %u) has too large negative in maxcount (%i), replace by value (-1) no storing limits.", i, proto->MaxCount);
            const_cast<ItemPrototype*>(proto)->MaxCount = -1;
        }

        if (proto->Stackable == 0)
        {
            sLog.outErrorDb("Item (Entry: %u) has wrong value in stackable (%i), replace by default 1.", i, proto->Stackable);
            const_cast<ItemPrototype*>(proto)->Stackable = 1;
        }
        else if (proto->Stackable < -1)
        {
            sLog.outErrorDb("Item (Entry: %u) has too large negative in stackable (%i), replace by value (-1) no stacking limits.", i, proto->Stackable);
            const_cast<ItemPrototype*>(proto)->Stackable = -1;
        }
        else if (proto->Stackable > 1000)
        {
            sLog.outErrorDb("Item (Entry: %u) has too large value in stackable (%u), replace by hardcoded upper limit (1000).", i, proto->Stackable);
            const_cast<ItemPrototype*>(proto)->Stackable = 1000;
        }

        if (proto->ContainerSlots)
        {
            if (proto->ContainerSlots > MAX_BAG_SIZE)
            {
                sLog.outErrorDb("Item (Entry: %u) has too large value in ContainerSlots (%u), replace by hardcoded limit (%u).", i, proto->ContainerSlots, MAX_BAG_SIZE);
                const_cast<ItemPrototype*>(proto)->ContainerSlots = MAX_BAG_SIZE;
            }
        }

        if (proto->StatsCount > MAX_ITEM_PROTO_STATS)
        {
            sLog.outErrorDb("Item (Entry: %u) has too large value in statscount (%u), replace by hardcoded limit (%u).", i, proto->StatsCount, MAX_ITEM_PROTO_STATS);
            const_cast<ItemPrototype*>(proto)->StatsCount = MAX_ITEM_PROTO_STATS;
        }

        for (int j = 0; j < MAX_ITEM_PROTO_STATS; ++j)
        {
            // for ItemStatValue != 0
            if (proto->ItemStat[j].ItemStatValue && proto->ItemStat[j].ItemStatType >= MAX_ITEM_MOD)
            {
                sLog.outErrorDb("Item (Entry: %u) has wrong stat_type%d (%u)", i, j + 1, proto->ItemStat[j].ItemStatType);
                const_cast<ItemPrototype*>(proto)->ItemStat[j].ItemStatType = 0;
            }

            switch (proto->ItemStat[j].ItemStatType)
            {
                case ITEM_MOD_SPELL_HEALING_DONE:
                case ITEM_MOD_SPELL_DAMAGE_DONE:
                    sLog.outErrorDb("Item (Entry: %u) has deprecated stat_type%d (%u)", i, j + 1, proto->ItemStat[j].ItemStatType);
                    break;
                default:
                    break;
            }
        }

        for (int j = 0; j < MAX_ITEM_PROTO_DAMAGES; ++j)
        {
            if (proto->Damage[j].DamageType >= MAX_SPELL_SCHOOL)
            {
                sLog.outErrorDb("Item (Entry: %u) has wrong dmg_type%d (%u)", i, j + 1, proto->Damage[j].DamageType);
                const_cast<ItemPrototype*>(proto)->Damage[j].DamageType = 0;
            }
        }

        // special format
        if ((proto->Spells[0].SpellId == SPELL_ID_GENERIC_LEARN) || (proto->Spells[0].SpellId == SPELL_ID_GENERIC_LEARN_PET))
        {
            // spell_1
            if (proto->Spells[0].SpellTrigger != ITEM_SPELLTRIGGER_ON_USE)
            {
                sLog.outErrorDb("Item (Entry: %u) has wrong item spell trigger value in spelltrigger_%d (%u) for special learning format", i, 0 + 1, proto->Spells[0].SpellTrigger);
                const_cast<ItemPrototype*>(proto)->Spells[0].SpellId = 0;
                const_cast<ItemPrototype*>(proto)->Spells[0].SpellTrigger = ITEM_SPELLTRIGGER_ON_USE;
                const_cast<ItemPrototype*>(proto)->Spells[1].SpellId = 0;
                const_cast<ItemPrototype*>(proto)->Spells[1].SpellTrigger = ITEM_SPELLTRIGGER_ON_USE;
            }

            // spell_2 have learning spell
            if (proto->Spells[1].SpellTrigger != ITEM_SPELLTRIGGER_LEARN_SPELL_ID)
            {
                sLog.outErrorDb("Item (Entry: %u) has wrong item spell trigger value in spelltrigger_%d (%u) for special learning format.", i, 1 + 1, proto->Spells[1].SpellTrigger);
                const_cast<ItemPrototype*>(proto)->Spells[0].SpellId = 0;
                const_cast<ItemPrototype*>(proto)->Spells[1].SpellId = 0;
                const_cast<ItemPrototype*>(proto)->Spells[1].SpellTrigger = ITEM_SPELLTRIGGER_ON_USE;
            }
            else if (!proto->Spells[1].SpellId)
            {
                sLog.outErrorDb("Item (Entry: %u) not has expected spell in spellid_%d in special learning format.", i, 1 + 1);
                const_cast<ItemPrototype*>(proto)->Spells[0].SpellId = 0;
                const_cast<ItemPrototype*>(proto)->Spells[1].SpellTrigger = ITEM_SPELLTRIGGER_ON_USE;
            }
            else
            {
                SpellEntry const* spellInfo = sSpellStore.LookupEntry(proto->Spells[1].SpellId);
                if (!spellInfo)
                {
                    sLog.outErrorDb("Item (Entry: %u) has wrong (not existing) spell in spellid_%d (%u)", i, 1 + 1, proto->Spells[1].SpellId);
                    const_cast<ItemPrototype*>(proto)->Spells[0].SpellId = 0;
                    const_cast<ItemPrototype*>(proto)->Spells[1].SpellId = 0;
                    const_cast<ItemPrototype*>(proto)->Spells[1].SpellTrigger = ITEM_SPELLTRIGGER_ON_USE;
                }
                // allowed only in special format
                else if ((proto->Spells[1].SpellId == SPELL_ID_GENERIC_LEARN) || (proto->Spells[1].SpellId == SPELL_ID_GENERIC_LEARN_PET))
                {
                    sLog.outErrorDb("Item (Entry: %u) has broken spell in spellid_%d (%u)", i, 1 + 1, proto->Spells[1].SpellId);
                    const_cast<ItemPrototype*>(proto)->Spells[0].SpellId = 0;
                    const_cast<ItemPrototype*>(proto)->Spells[1].SpellId = 0;
                    const_cast<ItemPrototype*>(proto)->Spells[1].SpellTrigger = ITEM_SPELLTRIGGER_ON_USE;
                }
            }

            // spell_3*,spell_4*,spell_5* is empty
            for (int j = 2; j < MAX_ITEM_PROTO_SPELLS; ++j)
            {
                if (proto->Spells[j].SpellTrigger != ITEM_SPELLTRIGGER_ON_USE)
                {
                    sLog.outErrorDb("Item (Entry: %u) has wrong item spell trigger value in spelltrigger_%d (%u)", i, j + 1, proto->Spells[j].SpellTrigger);
                    const_cast<ItemPrototype*>(proto)->Spells[j].SpellId = 0;
                    const_cast<ItemPrototype*>(proto)->Spells[j].SpellTrigger = ITEM_SPELLTRIGGER_ON_USE;
                }
                else if (proto->Spells[j].SpellId != 0)
                {
                    sLog.outErrorDb("Item (Entry: %u) has wrong spell in spellid_%d (%u) for learning special format", i, j + 1, proto->Spells[j].SpellId);
                    const_cast<ItemPrototype*>(proto)->Spells[j].SpellId = 0;
                }
            }
        }
        // normal spell list
        else
        {
            for (int j = 0; j < MAX_ITEM_PROTO_SPELLS; ++j)
            {
                if (proto->Spells[j].SpellTrigger >= MAX_ITEM_SPELLTRIGGER || proto->Spells[j].SpellTrigger == ITEM_SPELLTRIGGER_LEARN_SPELL_ID)
                {
                    sLog.outErrorDb("Item (Entry: %u) has wrong item spell trigger value in spelltrigger_%d (%u)", i, j + 1, proto->Spells[j].SpellTrigger);
                    const_cast<ItemPrototype*>(proto)->Spells[j].SpellId = 0;
                    const_cast<ItemPrototype*>(proto)->Spells[j].SpellTrigger = ITEM_SPELLTRIGGER_ON_USE;
                }
                // on hit can be sued only at weapon
                else if (proto->Spells[j].SpellTrigger == ITEM_SPELLTRIGGER_CHANCE_ON_HIT)
                {
                    if (proto->Class != ITEM_CLASS_WEAPON)
                        sLog.outErrorDb("Item (Entry: %u) isn't weapon (Class: %u) but has on hit spelltrigger_%d (%u), it will not triggered.", i, proto->Class, j + 1, proto->Spells[j].SpellTrigger);
                }

                if (proto->Spells[j].SpellId)
                {
                    SpellEntry const* spellInfo = sSpellStore.LookupEntry(proto->Spells[j].SpellId);
                    if (!spellInfo)
                    {
                        sLog.outErrorDb("Item (Entry: %u) has wrong (not existing) spell in spellid_%d (%u)", i, j + 1, proto->Spells[j].SpellId);
                        const_cast<ItemPrototype*>(proto)->Spells[j].SpellId = 0;
                    }
                    // allowed only in special format
                    else if ((proto->Spells[j].SpellId == SPELL_ID_GENERIC_LEARN) || (proto->Spells[j].SpellId == SPELL_ID_GENERIC_LEARN_PET))
                    {
                        sLog.outErrorDb("Item (Entry: %u) has broken spell in spellid_%d (%u)", i, j + 1, proto->Spells[j].SpellId);
                        const_cast<ItemPrototype*>(proto)->Spells[j].SpellId = 0;
                    }
                }
            }
        }

        if (proto->Bonding >= MAX_BIND_TYPE)
            sLog.outErrorDb("Item (Entry: %u) has wrong Bonding value (%u)", i, proto->Bonding);

        if (proto->PageText)
        {
            if (!sPageTextStore.LookupEntry<PageText>(proto->PageText))
                sLog.outErrorDb("Item (Entry: %u) has non existing first page (Id:%u)", i, proto->PageText);
        }

        if (proto->LockID && !sLockStore.LookupEntry(proto->LockID))
            sLog.outErrorDb("Item (Entry: %u) has wrong LockID (%u)", i, proto->LockID);

        if (proto->Sheath >= MAX_SHEATHETYPE)
        {
            sLog.outErrorDb("Item (Entry: %u) has wrong Sheath (%u)", i, proto->Sheath);
            const_cast<ItemPrototype*>(proto)->Sheath = SHEATHETYPE_NONE;
        }

        if (proto->RandomProperty && !sItemRandomPropertiesStore.LookupEntry(GetItemEnchantMod(proto->RandomProperty)))
        {
            sLog.outErrorDb("Item (Entry: %u) has unknown (wrong or not listed in `item_enchantment_template`) RandomProperty (%u)", i, proto->RandomProperty);
            const_cast<ItemPrototype*>(proto)->RandomProperty = 0;
        }

        if (proto->RandomSuffix && !sItemRandomSuffixStore.LookupEntry(GetItemEnchantMod(proto->RandomSuffix)))
        {
            sLog.outErrorDb("Item (Entry: %u) has wrong RandomSuffix (%u)", i, proto->RandomSuffix);
            const_cast<ItemPrototype*>(proto)->RandomSuffix = 0;
        }

        // item can have not null only one from field values
        if (proto->RandomProperty && proto->RandomSuffix)
        {
            sLog.outErrorDb("Item (Entry: %u) have RandomProperty==%u and RandomSuffix==%u, but must have one from field = 0",
                            proto->ItemId, proto->RandomProperty, proto->RandomSuffix);
            const_cast<ItemPrototype*>(proto)->RandomSuffix = 0;
        }

        if (proto->ItemSet && !sItemSetStore.LookupEntry(proto->ItemSet))
        {
            sLog.outErrorDb("Item (Entry: %u) have wrong ItemSet (%u)", i, proto->ItemSet);
            const_cast<ItemPrototype*>(proto)->ItemSet = 0;
        }

        if (proto->Area && !GetAreaEntryByAreaID(proto->Area))
            sLog.outErrorDb("Item (Entry: %u) has wrong Area (%u)", i, proto->Area);

        if (proto->Map && !sMapStore.LookupEntry(proto->Map))
            sLog.outErrorDb("Item (Entry: %u) has wrong Map (%u)", i, proto->Map);

        if (proto->BagFamily)
        {
            // check bits
            for (uint32 j = 0; j < sizeof(proto->BagFamily) * 8; ++j)
            {
                uint32 mask = 1 << j;
                if (!(proto->BagFamily & mask))
                    continue;

                ItemBagFamilyEntry const* bf = sItemBagFamilyStore.LookupEntry(j + 1);
                if (!bf)
                {
                    sLog.outErrorDb("Item (Entry: %u) has bag family bit set not listed in ItemBagFamily.dbc, remove bit", i);
                    const_cast<ItemPrototype*>(proto)->BagFamily &= ~mask;
                    continue;
                }

                if (BAG_FAMILY_MASK_CURRENCY_TOKENS & mask)
                {
                    CurrencyTypesEntry const* ctEntry = sCurrencyTypesStore.LookupEntry(proto->ItemId);
                    if (!ctEntry)
                    {
                        sLog.outErrorDb("Item (Entry: %u) has currency bag family bit set in BagFamily but not listed in CurrencyTypes.dbc, remove bit", i);
                        const_cast<ItemPrototype*>(proto)->BagFamily &= ~mask;
                    }
                }
            }
        }

        if (proto->TotemCategory && !sTotemCategoryStore.LookupEntry(proto->TotemCategory))
            sLog.outErrorDb("Item (Entry: %u) has wrong TotemCategory (%u)", i, proto->TotemCategory);

        for (int j = 0; j < MAX_ITEM_PROTO_SOCKETS; ++j)
        {
            if (proto->Socket[j].Color && (proto->Socket[j].Color & SOCKET_COLOR_ALL) != proto->Socket[j].Color)
            {
                sLog.outErrorDb("Item (Entry: %u) has wrong socketColor_%d (%u)", i, j + 1, proto->Socket[j].Color);
                const_cast<ItemPrototype*>(proto)->Socket[j].Color = 0;
            }
        }

        if (proto->GemProperties && !sGemPropertiesStore.LookupEntry(proto->GemProperties))
            sLog.outErrorDb("Item (Entry: %u) has wrong GemProperties (%u)", i, proto->GemProperties);

        if (proto->RequiredDisenchantSkill < -1)
        {
            sLog.outErrorDb("Item (Entry: %u) has wrong RequiredDisenchantSkill (%i), set to (-1).", i, proto->RequiredDisenchantSkill);
            const_cast<ItemPrototype*>(proto)->RequiredDisenchantSkill = -1;
        }
        else if (proto->RequiredDisenchantSkill != -1)
        {
            if (proto->Quality > ITEM_QUALITY_EPIC || proto->Quality < ITEM_QUALITY_UNCOMMON)
            {
                ERROR_DB_STRICT_LOG("Item (Entry: %u) has unexpected RequiredDisenchantSkill (%u) for non-disenchantable quality (%u), reset it.",
                                    i, proto->RequiredDisenchantSkill, proto->Quality);
                const_cast<ItemPrototype*>(proto)->RequiredDisenchantSkill = -1;
            }
            else if (proto->Class != ITEM_CLASS_WEAPON && proto->Class != ITEM_CLASS_ARMOR)
            {
                // some wrong data in wdb for unused items
                ERROR_DB_STRICT_LOG("Item (Entry: %u) has unexpected RequiredDisenchantSkill (%u) for non-disenchantable item class (%u), reset it.",
                                    i, proto->RequiredDisenchantSkill, proto->Class);
                const_cast<ItemPrototype*>(proto)->RequiredDisenchantSkill = -1;
            }
        }

        if (proto->DisenchantID)
        {
            if (proto->Quality > ITEM_QUALITY_EPIC || proto->Quality < ITEM_QUALITY_UNCOMMON)
            {
                sLog.outErrorDb("Item (Entry: %u) has wrong quality (%u) for disenchanting, remove disenchanting loot id.", i, proto->Quality);
                const_cast<ItemPrototype*>(proto)->DisenchantID = 0;
            }
            else if (proto->Class != ITEM_CLASS_WEAPON && proto->Class != ITEM_CLASS_ARMOR)
            {
                sLog.outErrorDb("Item (Entry: %u) has wrong item class (%u) for disenchanting, remove disenchanting loot id.", i, proto->Class);
                const_cast<ItemPrototype*>(proto)->DisenchantID = 0;
            }
            else if (proto->RequiredDisenchantSkill < 0)
            {
                sLog.outErrorDb("Item (Entry: %u) marked as non-disenchantable by RequiredDisenchantSkill == -1, remove disenchanting loot id.", i);
                const_cast<ItemPrototype*>(proto)->DisenchantID = 0;
            }
        }
        else
        {
            // lot DB cases
            if (proto->RequiredDisenchantSkill >= 0)
                ERROR_DB_STRICT_LOG("Item (Entry: %u) marked as disenchantable by RequiredDisenchantSkill, but not have disenchanting loot id.", i);
        }

        if (proto->FoodType >= MAX_PET_DIET)
        {
            sLog.outErrorDb("Item (Entry: %u) has wrong FoodType value (%u)", i, proto->FoodType);
            const_cast<ItemPrototype*>(proto)->FoodType = 0;
        }

        if (proto->ItemLimitCategory && !sItemLimitCategoryStore.LookupEntry(proto->ItemLimitCategory))
        {
            sLog.outErrorDb("Item (Entry: %u) has wrong LimitCategory value (%u)", i, proto->ItemLimitCategory);
            const_cast<ItemPrototype*>(proto)->ItemLimitCategory = 0;
        }

        if (proto->HolidayId && !sHolidaysStore.LookupEntry(proto->HolidayId))
        {
            sLog.outErrorDb("Item (Entry: %u) has wrong HolidayId value (%u)", i, proto->HolidayId);
            const_cast<ItemPrototype*>(proto)->HolidayId = 0;
        }

        if (proto->ExtraFlags)
        {
            if (proto->ExtraFlags & ~ITEM_EXTRA_ALL)
                sLog.outErrorDb("Item (Entry: %u) has wrong ExtraFlags (%u) with unused bits set", i, proto->ExtraFlags);

            if (proto->ExtraFlags & ITEM_EXTRA_NON_CONSUMABLE)
            {
                bool can_be_need = false;
                for (int j = 0; j < MAX_ITEM_PROTO_SPELLS; ++j)
                {
                    if (proto->Spells[j].SpellCharges < 0)
                    {
                        can_be_need = true;
                        break;
                    }
                }

                if (!can_be_need)
                {
                    sLog.outErrorDb("Item (Entry: %u) has redundant non-consumable flag in ExtraFlags, item not have negative charges", i);
                    const_cast<ItemPrototype*>(proto)->ExtraFlags &= ~ITEM_EXTRA_NON_CONSUMABLE;
                }
            }

            if (proto->ExtraFlags & ITEM_EXTRA_REAL_TIME_DURATION)
            {
                if (proto->Duration == 0)
                {
                    sLog.outErrorDb("Item (Entry: %u) has redundant real-time duration flag in ExtraFlags, item not have duration", i);
                    const_cast<ItemPrototype*>(proto)->ExtraFlags &= ~ITEM_EXTRA_REAL_TIME_DURATION;
                }
            }
        }
    }

    // check some dbc referenced items (avoid duplicate reports)
    std::set<uint32> notFoundOutfit;
    for (uint32 i = 1; i < sCharStartOutfitStore.GetNumRows(); ++i)
    {
        CharStartOutfitEntry const* entry = sCharStartOutfitStore.LookupEntry(i);
        if (!entry)
            continue;

        for (int j = 0; j < MAX_OUTFIT_ITEMS; ++j)
        {
            if (entry->ItemId[j] <= 0)
                continue;

            uint32 item_id = entry->ItemId[j];

            if (!GetItemPrototype(item_id))
                if (item_id != 40582)                       // nonexistent item by default but referenced in DBC, skip it from errors
                    notFoundOutfit.insert(item_id);
        }
    }

    for (std::set<uint32>::const_iterator itr = notFoundOutfit.begin(); itr != notFoundOutfit.end(); ++itr)
        sLog.outErrorDb("Item (Entry: %u) not exist in `item_template` but referenced in `CharStartOutfit.dbc`", *itr);
}

void ObjectMgr::LoadItemConverts()
{
    m_ItemConvert.clear();                                  // needed for reload case

    uint32 count = 0;

    QueryResult* result = WorldDatabase.Query("SELECT entry,item FROM item_convert");

    if (!result)
    {
        BarGoLink bar(1);

        bar.step();

        sLog.outString();
        sLog.outErrorDb(">> Loaded 0 Item converts . DB table `item_convert` is empty.");
        return;
    }

    BarGoLink bar(result->GetRowCount());

    do
    {
        Field* fields = result->Fetch();
        bar.step();

        uint32 itemEntry    = fields[0].GetUInt32();
        uint32 itemTargetId = fields[1].GetUInt32();

        ItemPrototype const* pItemEntryProto = sItemStorage.LookupEntry<ItemPrototype>(itemEntry);
        if (!pItemEntryProto)
        {
            sLog.outErrorDb("Table `item_convert`: Item %u not exist in `item_template`.", itemEntry);
            continue;
        }

        ItemPrototype const* pItemTargetProto = sItemStorage.LookupEntry<ItemPrototype>(itemTargetId);
        if (!pItemTargetProto)
        {
            sLog.outErrorDb("Table `item_convert`: Item target %u for original item %u not exist in `item_template`.", itemTargetId, itemEntry);
            continue;
        }

        // 2 cases when item convert used
        // Boa item with reputation requirement
        if ((!(pItemEntryProto->Flags & ITEM_FLAG_BOA) || !pItemEntryProto->RequiredReputationFaction) &&
                // convertion to another team/race
                (pItemTargetProto->AllowableRace & pItemEntryProto->AllowableRace))
        {
            sLog.outErrorDb("Table `item_convert` not appropriate item %u conversion to %u. Table can be used for BoA items requirement drop or for conversion to another race/team use.", itemEntry, itemTargetId);
            continue;
        }

        m_ItemConvert[itemEntry] = itemTargetId;

        ++count;
    }
    while (result->NextRow());

    delete result;

    sLog.outString();
    sLog.outString(">> Loaded %u Item converts", count);
}

void ObjectMgr::LoadItemExpireConverts()
{
    m_ItemExpireConvert.clear();                            // needed for reload case

    uint32 count = 0;

    QueryResult* result = WorldDatabase.Query("SELECT entry,item FROM item_expire_convert");

    if (!result)
    {
        BarGoLink bar(1);

        bar.step();

        sLog.outString();
        sLog.outErrorDb(">> Loaded 0 Item expire converts . DB table `item_expire_convert` is empty.");
        return;
    }

    BarGoLink bar(result->GetRowCount());

    do
    {
        Field* fields = result->Fetch();
        bar.step();

        uint32 itemEntry    = fields[0].GetUInt32();
        uint32 itemTargetId = fields[1].GetUInt32();

        ItemPrototype const* pItemEntryProto = sItemStorage.LookupEntry<ItemPrototype>(itemEntry);
        if (!pItemEntryProto)
        {
            sLog.outErrorDb("Table `item_expire_convert`: Item %u not exist in `item_template`.", itemEntry);
            continue;
        }

        ItemPrototype const* pItemTargetProto = sItemStorage.LookupEntry<ItemPrototype>(itemTargetId);
        if (!pItemTargetProto)
        {
            sLog.outErrorDb("Table `item_expire_convert`: Item target %u for original item %u not exist in `item_template`.", itemTargetId, itemEntry);
            continue;
        }

        // Expire convert possible only for items with duration
        if (pItemEntryProto->Duration == 0)
        {
            sLog.outErrorDb("Table `item_expire_convert` not appropriate item %u conversion to %u. Table can be used for items with duration.", itemEntry, itemTargetId);
            continue;
        }

        m_ItemExpireConvert[itemEntry] = itemTargetId;

        ++count;
    }
    while (result->NextRow());

    delete result;

    sLog.outString();
    sLog.outString(">> Loaded %u Item expire converts", count);
}

void ObjectMgr::LoadItemRequiredTarget()
{
    m_ItemRequiredTarget.clear();                           // needed for reload case

    uint32 count = 0;

    QueryResult* result = WorldDatabase.Query("SELECT entry,type,targetEntry FROM item_required_target");

    if (!result)
    {
        BarGoLink bar(1);

        bar.step();

        sLog.outString();
        sLog.outErrorDb(">> Loaded 0 ItemRequiredTarget. DB table `item_required_target` is empty.");
        return;
    }

    BarGoLink bar(result->GetRowCount());

    do
    {
        Field* fields = result->Fetch();
        bar.step();

        uint32 uiItemId      = fields[0].GetUInt32();
        uint32 uiType        = fields[1].GetUInt32();
        uint32 uiTargetEntry = fields[2].GetUInt32();

        ItemPrototype const* pItemProto = sItemStorage.LookupEntry<ItemPrototype>(uiItemId);

        if (!pItemProto)
        {
            sLog.outErrorDb("Table `item_required_target`: Entry %u listed for TargetEntry %u does not exist in `item_template`.", uiItemId, uiTargetEntry);
            continue;
        }

        bool bIsItemSpellValid = false;

        for (int i = 0; i < MAX_ITEM_PROTO_SPELLS; ++i)
        {
            if (SpellEntry const* pSpellInfo = sSpellStore.LookupEntry(pItemProto->Spells[i].SpellId))
            {
                if (pItemProto->Spells[i].SpellTrigger == ITEM_SPELLTRIGGER_ON_USE)
                {
                    SpellScriptTargetBounds bounds = sSpellMgr.GetSpellScriptTargetBounds(pSpellInfo->Id);
                    if (bounds.first != bounds.second)
                        break;

                    for (int j = 0; j < MAX_EFFECT_INDEX; ++j)
                    {
                        if (pSpellInfo->EffectImplicitTargetA[j] == TARGET_CHAIN_DAMAGE ||
                                pSpellInfo->EffectImplicitTargetB[j] == TARGET_CHAIN_DAMAGE ||
                                pSpellInfo->EffectImplicitTargetA[j] == TARGET_DUELVSPLAYER ||
                                pSpellInfo->EffectImplicitTargetB[j] == TARGET_DUELVSPLAYER)
                        {
                            bIsItemSpellValid = true;
                            break;
                        }
                    }
                    if (bIsItemSpellValid)
                        break;
                }
            }
        }

        if (!bIsItemSpellValid)
        {
            sLog.outErrorDb("Table `item_required_target`: Spell used by item %u does not have implicit target TARGET_CHAIN_DAMAGE(6), TARGET_DUELVSPLAYER(25), already listed in `spell_script_target` or doesn't have item spelltrigger.", uiItemId);
            continue;
        }

        if (!uiType || uiType > MAX_ITEM_REQ_TARGET_TYPE)
        {
            sLog.outErrorDb("Table `item_required_target`: Type %u for TargetEntry %u is incorrect.", uiType, uiTargetEntry);
            continue;
        }

        if (!uiTargetEntry)
        {
            sLog.outErrorDb("Table `item_required_target`: TargetEntry == 0 for Type (%u).", uiType);
            continue;
        }

        if (!sCreatureStorage.LookupEntry<CreatureInfo>(uiTargetEntry))
        {
            sLog.outErrorDb("Table `item_required_target`: creature template entry %u does not exist.", uiTargetEntry);
            continue;
        }

        m_ItemRequiredTarget.insert(ItemRequiredTargetMap::value_type(uiItemId, ItemRequiredTarget(ItemRequiredTargetType(uiType), uiTargetEntry)));

        ++count;
    }
    while (result->NextRow());

    delete result;

    sLog.outString();
    sLog.outString(">> Loaded %u Item required targets", count);
}

void ObjectMgr::LoadPetLevelInfo()
{
    // Loading levels data
    {
        //                                                 0               1      2   3     4    5    6    7     8    9
        QueryResult* result  = WorldDatabase.Query("SELECT creature_entry, level, hp, mana, str, agi, sta, inte, spi, armor FROM pet_levelstats");

        uint32 count = 0;

        if (!result)
        {
            BarGoLink bar(1);
            bar.step();

            sLog.outString();
            sLog.outString(">> Loaded %u level pet stats definitions", count);
            sLog.outErrorDb("Error loading `pet_levelstats` table or empty table.");
            return;
        }

        BarGoLink bar(result->GetRowCount());

        do
        {
            Field* fields = result->Fetch();

            uint32 creature_id = fields[0].GetUInt32();
            if (!sCreatureStorage.LookupEntry<CreatureInfo>(creature_id))
            {
                sLog.outErrorDb("Wrong creature id %u in `pet_levelstats` table, ignoring.", creature_id);
                continue;
            }

            uint32 current_level = fields[1].GetUInt32();
            if (current_level > sWorld.getConfig(CONFIG_UINT32_MAX_PLAYER_LEVEL))
            {
                if (current_level > STRONG_MAX_LEVEL)       // hardcoded level maximum
                    sLog.outErrorDb("Wrong (> %u) level %u in `pet_levelstats` table, ignoring.", STRONG_MAX_LEVEL, current_level);
                else
                {
                    DETAIL_LOG("Unused (> MaxPlayerLevel in mangosd.conf) level %u in `pet_levelstats` table, ignoring.", current_level);
                    ++count;                                // make result loading percent "expected" correct in case disabled detail mode for example.
                }
                continue;
            }
            else if (current_level < 1)
            {
                sLog.outErrorDb("Wrong (<1) level %u in `pet_levelstats` table, ignoring.", current_level);
                continue;
            }

            PetLevelInfo*& pInfoMapEntry = petInfo[creature_id];

            if (pInfoMapEntry == NULL)
                pInfoMapEntry =  new PetLevelInfo[sWorld.getConfig(CONFIG_UINT32_MAX_PLAYER_LEVEL)];

            // data for level 1 stored in [0] array element, ...
            PetLevelInfo* pLevelInfo = &pInfoMapEntry[current_level - 1];

            pLevelInfo->health = fields[2].GetUInt16();
            pLevelInfo->mana   = fields[3].GetUInt16();
            pLevelInfo->armor  = fields[9].GetUInt16();

            for (int i = 0; i < MAX_STATS; ++i)
            {
                pLevelInfo->stats[i] = fields[i + 4].GetUInt16();
            }

            bar.step();
            ++count;
        }
        while (result->NextRow());

        delete result;

        sLog.outString();
        sLog.outString(">> Loaded %u level pet stats definitions", count);
    }

    // Fill gaps and check integrity
    for (PetLevelInfoMap::iterator itr = petInfo.begin(); itr != petInfo.end(); ++itr)
    {
        PetLevelInfo* pInfo = itr->second;

        // fatal error if no level 1 data
        if (!pInfo || pInfo[0].health == 0)
        {
            sLog.outErrorDb("Creature %u does not have pet stats data for Level 1!", itr->first);
            Log::WaitBeforeContinueIfNeed();
            exit(1);
        }

        // fill level gaps
        for (uint32 level = 1; level < sWorld.getConfig(CONFIG_UINT32_MAX_PLAYER_LEVEL); ++level)
        {
            if (pInfo[level].health == 0)
            {
                sLog.outErrorDb("Creature %u has no data for Level %i pet stats data, using data of Level %i.", itr->first, level + 1, level);
                pInfo[level] = pInfo[level - 1];
            }
        }
    }
}

PetLevelInfo const* ObjectMgr::GetPetLevelInfo(uint32 creature_id, uint32 level) const
{
    if (level > sWorld.getConfig(CONFIG_UINT32_MAX_PLAYER_LEVEL))
        level = sWorld.getConfig(CONFIG_UINT32_MAX_PLAYER_LEVEL);

    PetLevelInfoMap::const_iterator itr = petInfo.find(creature_id);
    if (itr == petInfo.end())
        return NULL;

    return &itr->second[level - 1];                         // data for level 1 stored in [0] array element, ...
}

void ObjectMgr::LoadPlayerInfo()
{
    // Load playercreate
    {
        //                                                0     1      2    3     4           5           6
        QueryResult* result = WorldDatabase.Query("SELECT race, class, map, zone, position_x, position_y, position_z, orientation FROM playercreateinfo");

        uint32 count = 0;

        if (!result)
        {
            BarGoLink bar(1);

            sLog.outString();
            sLog.outString(">> Loaded %u player create definitions", count);
            sLog.outErrorDb("Error loading `playercreateinfo` table or empty table.");
            Log::WaitBeforeContinueIfNeed();
            exit(1);
        }

        BarGoLink bar(result->GetRowCount());

        do
        {
            Field* fields = result->Fetch();

            uint32 current_race  = fields[0].GetUInt32();
            uint32 current_class = fields[1].GetUInt32();
            uint32 mapId         = fields[2].GetUInt32();
            uint32 areaId        = fields[3].GetUInt32();
            float  positionX     = fields[4].GetFloat();
            float  positionY     = fields[5].GetFloat();
            float  positionZ     = fields[6].GetFloat();
            float  orientation   = fields[7].GetFloat();

            ChrRacesEntry const* rEntry = sChrRacesStore.LookupEntry(current_race);
            if (!rEntry || !((1 << (current_race - 1)) & RACEMASK_ALL_PLAYABLE))
            {
                sLog.outErrorDb("Wrong race %u in `playercreateinfo` table, ignoring.", current_race);
                continue;
            }

            ChrClassesEntry const* cEntry = sChrClassesStore.LookupEntry(current_class);
            if (!cEntry || !((1 << (current_class - 1)) & CLASSMASK_ALL_PLAYABLE))
            {
                sLog.outErrorDb("Wrong class %u in `playercreateinfo` table, ignoring.", current_class);
                continue;
            }

            // accept DB data only for valid position (and non instanceable)
            if (!MapManager::IsValidMapCoord(mapId, positionX, positionY, positionZ, orientation))
            {
                sLog.outErrorDb("Wrong home position for class %u race %u pair in `playercreateinfo` table, ignoring.", current_class, current_race);
                continue;
            }

            if (sMapStore.LookupEntry(mapId)->Instanceable())
            {
                sLog.outErrorDb("Home position in instanceable map for class %u race %u pair in `playercreateinfo` table, ignoring.", current_class, current_race);
                continue;
            }

            PlayerInfo* pInfo = &playerInfo[current_race][current_class];

            pInfo->mapId       = mapId;
            pInfo->areaId      = areaId;
            pInfo->positionX   = positionX;
            pInfo->positionY   = positionY;
            pInfo->positionZ   = positionZ;
            pInfo->orientation = orientation;

            pInfo->displayId_m = rEntry->model_m;
            pInfo->displayId_f = rEntry->model_f;

            bar.step();
            ++count;
        }
        while (result->NextRow());

        delete result;

        sLog.outString();
        sLog.outString(">> Loaded %u player create definitions", count);
    }

    // Load playercreate items
    {
        //                                                0     1      2       3
        QueryResult* result = WorldDatabase.Query("SELECT race, class, itemid, amount FROM playercreateinfo_item");

        uint32 count = 0;

        if (!result)
        {
            BarGoLink bar(1);

            bar.step();

            sLog.outString();
            sLog.outString(">> Loaded %u custom player create items", count);
        }
        else
        {
            BarGoLink bar(result->GetRowCount());

            do
            {
                Field* fields = result->Fetch();

                uint32 current_race = fields[0].GetUInt32();
                uint32 current_class = fields[1].GetUInt32();

                ChrRacesEntry const* rEntry = sChrRacesStore.LookupEntry(current_race);
                if (!rEntry || !((1 << (current_race - 1)) & RACEMASK_ALL_PLAYABLE))
                {
                    sLog.outErrorDb("Wrong race %u in `playercreateinfo_item` table, ignoring.", current_race);
                    continue;
                }

                ChrClassesEntry const* cEntry = sChrClassesStore.LookupEntry(current_class);
                if (!cEntry || !((1 << (current_class - 1)) & CLASSMASK_ALL_PLAYABLE))
                {
                    sLog.outErrorDb("Wrong class %u in `playercreateinfo_item` table, ignoring.", current_class);
                    continue;
                }

                PlayerInfo* pInfo = &playerInfo[current_race][current_class];

                uint32 item_id = fields[2].GetUInt32();

                if (!GetItemPrototype(item_id))
                {
                    sLog.outErrorDb("Item id %u (race %u class %u) in `playercreateinfo_item` table but not listed in `item_template`, ignoring.", item_id, current_race, current_class);
                    continue;
                }

                uint32 amount  = fields[3].GetUInt32();

                if (!amount)
                {
                    sLog.outErrorDb("Item id %u (class %u race %u) have amount==0 in `playercreateinfo_item` table, ignoring.", item_id, current_race, current_class);
                    continue;
                }

                pInfo->item.push_back(PlayerCreateInfoItem(item_id, amount));

                bar.step();
                ++count;
            }
            while (result->NextRow());

            delete result;

            sLog.outString();
            sLog.outString(">> Loaded %u custom player create items", count);
        }
    }

    // Load playercreate spells
    {
        //                                                0     1      2
        QueryResult* result = WorldDatabase.Query("SELECT race, class, Spell FROM playercreateinfo_spell");

        uint32 count = 0;

        if (!result)
        {
            BarGoLink bar(1);

            sLog.outString();
            sLog.outString(">> Loaded %u player create spells", count);
            sLog.outErrorDb("Error loading `playercreateinfo_spell` table or empty table.");
        }
        else
        {
            BarGoLink bar(result->GetRowCount());

            do
            {
                Field* fields = result->Fetch();

                uint32 current_race = fields[0].GetUInt32();
                uint32 current_class = fields[1].GetUInt32();

                ChrRacesEntry const* rEntry = sChrRacesStore.LookupEntry(current_race);
                if (!rEntry || !((1 << (current_race - 1)) & RACEMASK_ALL_PLAYABLE))
                {
                    sLog.outErrorDb("Wrong race %u in `playercreateinfo_spell` table, ignoring.", current_race);
                    continue;
                }

                ChrClassesEntry const* cEntry = sChrClassesStore.LookupEntry(current_class);
                if (!cEntry || !((1 << (current_class - 1)) & CLASSMASK_ALL_PLAYABLE))
                {
                    sLog.outErrorDb("Wrong class %u in `playercreateinfo_spell` table, ignoring.", current_class);
                    continue;
                }

                uint32 spell_id = fields[2].GetUInt32();
                if (!sSpellStore.LookupEntry(spell_id))
                {
                    sLog.outErrorDb("Non existing spell %u in `playercreateinfo_spell` table, ignoring.", spell_id);
                    continue;
                }

                PlayerInfo* pInfo = &playerInfo[current_race][current_class];
                pInfo->spell.push_back(spell_id);

                bar.step();
                ++count;
            }
            while (result->NextRow());

            delete result;

            sLog.outString();
            sLog.outString(">> Loaded %u player create spells", count);
        }
    }

    // Load playercreate actions
    {
        //                                                0     1      2       3       4
        QueryResult* result = WorldDatabase.Query("SELECT race, class, button, action, type FROM playercreateinfo_action");

        uint32 count = 0;

        if (!result)
        {
            BarGoLink bar(1);

            sLog.outString();
            sLog.outString(">> Loaded %u player create actions", count);
            sLog.outErrorDb("Error loading `playercreateinfo_action` table or empty table.");
        }
        else
        {
            BarGoLink bar(result->GetRowCount());

            do
            {
                Field* fields = result->Fetch();

                uint32 current_race = fields[0].GetUInt32();
                uint32 current_class = fields[1].GetUInt32();

                ChrRacesEntry const* rEntry = sChrRacesStore.LookupEntry(current_race);
                if (!rEntry || !((1 << (current_race - 1)) & RACEMASK_ALL_PLAYABLE))
                {
                    sLog.outErrorDb("Wrong race %u in `playercreateinfo_action` table, ignoring.", current_race);
                    continue;
                }

                ChrClassesEntry const* cEntry = sChrClassesStore.LookupEntry(current_class);
                if (!cEntry || !((1 << (current_class - 1)) & CLASSMASK_ALL_PLAYABLE))
                {
                    sLog.outErrorDb("Wrong class %u in `playercreateinfo_action` table, ignoring.", current_class);
                    continue;
                }

                uint8 action_button  = fields[2].GetUInt8();
                uint32 action = fields[3].GetUInt32();
                uint8 action_type = fields[4].GetUInt8();

                if (!Player::IsActionButtonDataValid(action_button, action, action_type, NULL))
                    continue;

                PlayerInfo* pInfo = &playerInfo[current_race][current_class];
                pInfo->action.push_back(PlayerCreateInfoAction(action_button, action, action_type));

                bar.step();
                ++count;
            }
            while (result->NextRow());

            delete result;

            sLog.outString();
            sLog.outString(">> Loaded %u player create actions", count);
        }
    }

    // Loading levels data (class only dependent)
    {
        //                                                 0      1      2       3
        QueryResult* result  = WorldDatabase.Query("SELECT class, level, basehp, basemana FROM player_classlevelstats");

        uint32 count = 0;

        if (!result)
        {
            BarGoLink bar(1);

            sLog.outString();
            sLog.outString(">> Loaded %u level health/mana definitions", count);
            sLog.outErrorDb("Error loading `player_classlevelstats` table or empty table.");
            Log::WaitBeforeContinueIfNeed();
            exit(1);
        }

        BarGoLink bar(result->GetRowCount());

        do
        {
            Field* fields = result->Fetch();

            uint32 current_class = fields[0].GetUInt32();
            if (current_class >= MAX_CLASSES)
            {
                sLog.outErrorDb("Wrong class %u in `player_classlevelstats` table, ignoring.", current_class);
                continue;
            }

            uint32 current_level = fields[1].GetUInt32();
            if (current_level == 0)
            {
                sLog.outErrorDb("Wrong level %u in `player_classlevelstats` table, ignoring.", current_level);
                continue;
            }
            else if (current_level > sWorld.getConfig(CONFIG_UINT32_MAX_PLAYER_LEVEL))
            {
                if (current_level > STRONG_MAX_LEVEL)       // hardcoded level maximum
                    sLog.outErrorDb("Wrong (> %u) level %u in `player_classlevelstats` table, ignoring.", STRONG_MAX_LEVEL, current_level);
                else
                {
                    DETAIL_LOG("Unused (> MaxPlayerLevel in mangosd.conf) level %u in `player_classlevelstats` table, ignoring.", current_level);
                    ++count;                                // make result loading percent "expected" correct in case disabled detail mode for example.
                }
                continue;
            }

            PlayerClassInfo* pClassInfo = &playerClassInfo[current_class];

            if (!pClassInfo->levelInfo)
                pClassInfo->levelInfo = new PlayerClassLevelInfo[sWorld.getConfig(CONFIG_UINT32_MAX_PLAYER_LEVEL)];

            PlayerClassLevelInfo* pClassLevelInfo = &pClassInfo->levelInfo[current_level - 1];

            pClassLevelInfo->basehealth = fields[2].GetUInt16();
            pClassLevelInfo->basemana   = fields[3].GetUInt16();

            bar.step();
            ++count;
        }
        while (result->NextRow());

        delete result;

        sLog.outString();
        sLog.outString(">> Loaded %u level health/mana definitions", count);
    }

    // Fill gaps and check integrity
    for (int class_ = 0; class_ < MAX_CLASSES; ++class_)
    {
        // skip nonexistent classes
        if (!sChrClassesStore.LookupEntry(class_))
            continue;

        PlayerClassInfo* pClassInfo = &playerClassInfo[class_];

        // fatal error if no level 1 data
        if (!pClassInfo->levelInfo || pClassInfo->levelInfo[0].basehealth == 0)
        {
            sLog.outErrorDb("Class %i Level 1 does not have health/mana data!", class_);
            Log::WaitBeforeContinueIfNeed();
            exit(1);
        }

        // fill level gaps
        for (uint32 level = 1; level < sWorld.getConfig(CONFIG_UINT32_MAX_PLAYER_LEVEL); ++level)
        {
            if (pClassInfo->levelInfo[level].basehealth == 0)
            {
                sLog.outErrorDb("Class %i Level %i does not have health/mana data. Using stats data of level %i.", class_, level + 1, level);
                pClassInfo->levelInfo[level] = pClassInfo->levelInfo[level - 1];
            }
        }
    }

    // Loading levels data (class/race dependent)
    {
        //                                                 0     1      2      3    4    5    6    7
        QueryResult* result  = WorldDatabase.Query("SELECT race, class, level, str, agi, sta, inte, spi FROM player_levelstats");

        uint32 count = 0;

        if (!result)
        {
            BarGoLink bar(1);

            sLog.outString();
            sLog.outString(">> Loaded %u level stats definitions", count);
            sLog.outErrorDb("Error loading `player_levelstats` table or empty table.");
            Log::WaitBeforeContinueIfNeed();
            exit(1);
        }

        BarGoLink bar(result->GetRowCount());

        do
        {
            Field* fields = result->Fetch();

            uint32 current_race = fields[0].GetUInt32();
            uint32 current_class = fields[1].GetUInt32();

            ChrRacesEntry const* rEntry = sChrRacesStore.LookupEntry(current_race);
            if (!rEntry || !((1 << (current_race - 1)) & RACEMASK_ALL_PLAYABLE))
            {
                sLog.outErrorDb("Wrong race %u in `player_levelstats` table, ignoring.", current_race);
                continue;
            }

            ChrClassesEntry const* cEntry = sChrClassesStore.LookupEntry(current_class);
            if (!cEntry || !((1 << (current_class - 1)) & CLASSMASK_ALL_PLAYABLE))
            {
                sLog.outErrorDb("Wrong class %u in `player_levelstats` table, ignoring.", current_class);
                continue;
            }

            uint32 current_level = fields[2].GetUInt32();
            if (current_level > sWorld.getConfig(CONFIG_UINT32_MAX_PLAYER_LEVEL))
            {
                if (current_level > STRONG_MAX_LEVEL)       // hardcoded level maximum
                    sLog.outErrorDb("Wrong (> %u) level %u in `player_levelstats` table, ignoring.", STRONG_MAX_LEVEL, current_level);
                else
                {
                    DETAIL_LOG("Unused (> MaxPlayerLevel in mangosd.conf) level %u in `player_levelstats` table, ignoring.", current_level);
                    ++count;                                // make result loading percent "expected" correct in case disabled detail mode for example.
                }
                continue;
            }

            PlayerInfo* pInfo = &playerInfo[current_race][current_class];

            if (!pInfo->levelInfo)
                pInfo->levelInfo = new PlayerLevelInfo[sWorld.getConfig(CONFIG_UINT32_MAX_PLAYER_LEVEL)];

            PlayerLevelInfo* pLevelInfo = &pInfo->levelInfo[current_level - 1];

            for (int i = 0; i < MAX_STATS; ++i)
                pLevelInfo->stats[i] = fields[i + 3].GetUInt8();

            bar.step();
            ++count;
        }
        while (result->NextRow());

        delete result;

        sLog.outString();
        sLog.outString(">> Loaded %u level stats definitions", count);
    }

    // Fill gaps and check integrity
    for (int race = 0; race < MAX_RACES; ++race)
    {
        // skip nonexistent races
        if (!((1 << (race - 1)) & RACEMASK_ALL_PLAYABLE) || !sChrRacesStore.LookupEntry(race))
            continue;

        for (int class_ = 0; class_ < MAX_CLASSES; ++class_)
        {
            // skip nonexistent classes
            if (!((1 << (class_ - 1)) & CLASSMASK_ALL_PLAYABLE) || !sChrClassesStore.LookupEntry(class_))
                continue;

            PlayerInfo* pInfo = &playerInfo[race][class_];

            // skip non loaded combinations
            if (!pInfo->displayId_m || !pInfo->displayId_f)
                continue;

            // skip expansion races if not playing with expansion
            if (sWorld.getConfig(CONFIG_UINT32_EXPANSION) < 1 && (race == RACE_BLOODELF || race == RACE_DRAENEI))
                continue;

            // skip expansion classes if not playing with expansion
            if (sWorld.getConfig(CONFIG_UINT32_EXPANSION) < 2 && class_ == CLASS_DEATH_KNIGHT)
                continue;

            // fatal error if no level 1 data
            if (!pInfo->levelInfo || pInfo->levelInfo[0].stats[0] == 0)
            {
                sLog.outErrorDb("Race %i Class %i Level 1 does not have stats data!", race, class_);
                Log::WaitBeforeContinueIfNeed();
                exit(1);
            }

            // fill level gaps
            for (uint32 level = 1; level < sWorld.getConfig(CONFIG_UINT32_MAX_PLAYER_LEVEL); ++level)
            {
                if (pInfo->levelInfo[level].stats[0] == 0)
                {
                    sLog.outErrorDb("Race %i Class %i Level %i does not have stats data. Using stats data of level %i.", race, class_, level + 1, level);
                    pInfo->levelInfo[level] = pInfo->levelInfo[level - 1];
                }
            }
        }
    }

    // Loading xp per level data
    {
        mPlayerXPperLevel.resize(sWorld.getConfig(CONFIG_UINT32_MAX_PLAYER_LEVEL));
        for (uint32 level = 0; level < sWorld.getConfig(CONFIG_UINT32_MAX_PLAYER_LEVEL); ++level)
            mPlayerXPperLevel[level] = 0;

        //                                                 0    1
        QueryResult* result  = WorldDatabase.Query("SELECT lvl, xp_for_next_level FROM player_xp_for_level");

        uint32 count = 0;

        if (!result)
        {
            BarGoLink bar(1);

            sLog.outString();
            sLog.outString(">> Loaded %u xp for level definitions", count);
            sLog.outErrorDb("Error loading `player_xp_for_level` table or empty table.");
            Log::WaitBeforeContinueIfNeed();
            exit(1);
        }

        BarGoLink bar(result->GetRowCount());

        do
        {
            Field* fields = result->Fetch();

            uint32 current_level = fields[0].GetUInt32();
            uint32 current_xp    = fields[1].GetUInt32();

            if (current_level >= sWorld.getConfig(CONFIG_UINT32_MAX_PLAYER_LEVEL))
            {
                if (current_level > STRONG_MAX_LEVEL)       // hardcoded level maximum
                    sLog.outErrorDb("Wrong (> %u) level %u in `player_xp_for_level` table, ignoring.", STRONG_MAX_LEVEL, current_level);
                else
                {
                    DETAIL_LOG("Unused (> MaxPlayerLevel in mangosd.conf) level %u in `player_xp_for_levels` table, ignoring.", current_level);
                    ++count;                                // make result loading percent "expected" correct in case disabled detail mode for example.
                }
                continue;
            }
            // PlayerXPperLevel
            mPlayerXPperLevel[current_level] = current_xp;
            bar.step();
            ++count;
        }
        while (result->NextRow());

        delete result;

        sLog.outString();
        sLog.outString(">> Loaded %u xp for level definitions", count);
    }

    // fill level gaps
    for (uint32 level = 1; level < sWorld.getConfig(CONFIG_UINT32_MAX_PLAYER_LEVEL); ++level)
    {
        if (mPlayerXPperLevel[level] == 0)
        {
            sLog.outErrorDb("Level %i does not have XP for level data. Using data of level [%i] + 100.", level + 1, level);
            mPlayerXPperLevel[level] = mPlayerXPperLevel[level - 1] + 100;
        }
    }
}

void ObjectMgr::GetPlayerClassLevelInfo(uint32 class_, uint32 level, PlayerClassLevelInfo* info) const
{
    if (level < 1 || class_ >= MAX_CLASSES)
        return;

    PlayerClassInfo const* pInfo = &playerClassInfo[class_];

    if (level > sWorld.getConfig(CONFIG_UINT32_MAX_PLAYER_LEVEL))
        level = sWorld.getConfig(CONFIG_UINT32_MAX_PLAYER_LEVEL);

    *info = pInfo->levelInfo[level - 1];
}

void ObjectMgr::GetPlayerLevelInfo(uint32 race, uint32 class_, uint32 level, PlayerLevelInfo* info) const
{
    if (level < 1 || race   >= MAX_RACES || class_ >= MAX_CLASSES)
        return;

    PlayerInfo const* pInfo = &playerInfo[race][class_];
    if (pInfo->displayId_m == 0 || pInfo->displayId_f == 0)
        return;

    if (level <= sWorld.getConfig(CONFIG_UINT32_MAX_PLAYER_LEVEL))
        *info = pInfo->levelInfo[level - 1];
    else
        BuildPlayerLevelInfo(race, class_, level, info);
}

void ObjectMgr::BuildPlayerLevelInfo(uint8 race, uint8 _class, uint8 level, PlayerLevelInfo* info) const
{
    // base data (last known level)
    *info = playerInfo[race][_class].levelInfo[sWorld.getConfig(CONFIG_UINT32_MAX_PLAYER_LEVEL) - 1];

    for (int lvl = sWorld.getConfig(CONFIG_UINT32_MAX_PLAYER_LEVEL) - 1; lvl < level; ++lvl)
    {
        switch (_class)
        {
            case CLASS_WARRIOR:
                info->stats[STAT_STRENGTH]  += (lvl > 23 ? 2 : (lvl > 1  ? 1 : 0));
                info->stats[STAT_STAMINA]   += (lvl > 23 ? 2 : (lvl > 1  ? 1 : 0));
                info->stats[STAT_AGILITY]   += (lvl > 36 ? 1 : (lvl > 6 && (lvl % 2) ? 1 : 0));
                info->stats[STAT_INTELLECT] += (lvl > 9 && !(lvl % 2) ? 1 : 0);
                info->stats[STAT_SPIRIT]    += (lvl > 9 && !(lvl % 2) ? 1 : 0);
                break;
            case CLASS_PALADIN:
                info->stats[STAT_STRENGTH]  += (lvl > 3  ? 1 : 0);
                info->stats[STAT_STAMINA]   += (lvl > 33 ? 2 : (lvl > 1 ? 1 : 0));
                info->stats[STAT_AGILITY]   += (lvl > 38 ? 1 : (lvl > 7 && !(lvl % 2) ? 1 : 0));
                info->stats[STAT_INTELLECT] += (lvl > 6 && (lvl % 2) ? 1 : 0);
                info->stats[STAT_SPIRIT]    += (lvl > 7 ? 1 : 0);
                break;
            case CLASS_HUNTER:
                info->stats[STAT_STRENGTH]  += (lvl > 4  ? 1 : 0);
                info->stats[STAT_STAMINA]   += (lvl > 4  ? 1 : 0);
                info->stats[STAT_AGILITY]   += (lvl > 33 ? 2 : (lvl > 1 ? 1 : 0));
                info->stats[STAT_INTELLECT] += (lvl > 8 && (lvl % 2) ? 1 : 0);
                info->stats[STAT_SPIRIT]    += (lvl > 38 ? 1 : (lvl > 9 && !(lvl % 2) ? 1 : 0));
                break;
            case CLASS_ROGUE:
                info->stats[STAT_STRENGTH]  += (lvl > 5  ? 1 : 0);
                info->stats[STAT_STAMINA]   += (lvl > 4  ? 1 : 0);
                info->stats[STAT_AGILITY]   += (lvl > 16 ? 2 : (lvl > 1 ? 1 : 0));
                info->stats[STAT_INTELLECT] += (lvl > 8 && !(lvl % 2) ? 1 : 0);
                info->stats[STAT_SPIRIT]    += (lvl > 38 ? 1 : (lvl > 9 && !(lvl % 2) ? 1 : 0));
                break;
            case CLASS_PRIEST:
                info->stats[STAT_STRENGTH]  += (lvl > 9 && !(lvl % 2) ? 1 : 0);
                info->stats[STAT_STAMINA]   += (lvl > 5  ? 1 : 0);
                info->stats[STAT_AGILITY]   += (lvl > 38 ? 1 : (lvl > 8 && (lvl % 2) ? 1 : 0));
                info->stats[STAT_INTELLECT] += (lvl > 22 ? 2 : (lvl > 1 ? 1 : 0));
                info->stats[STAT_SPIRIT]    += (lvl > 3  ? 1 : 0);
                break;
            case CLASS_SHAMAN:
                info->stats[STAT_STRENGTH]  += (lvl > 34 ? 1 : (lvl > 6 && (lvl % 2) ? 1 : 0));
                info->stats[STAT_STAMINA]   += (lvl > 4 ? 1 : 0);
                info->stats[STAT_AGILITY]   += (lvl > 7 && !(lvl % 2) ? 1 : 0);
                info->stats[STAT_INTELLECT] += (lvl > 5 ? 1 : 0);
                info->stats[STAT_SPIRIT]    += (lvl > 4 ? 1 : 0);
                break;
            case CLASS_MAGE:
                info->stats[STAT_STRENGTH]  += (lvl > 9 && !(lvl % 2) ? 1 : 0);
                info->stats[STAT_STAMINA]   += (lvl > 5  ? 1 : 0);
                info->stats[STAT_AGILITY]   += (lvl > 9 && !(lvl % 2) ? 1 : 0);
                info->stats[STAT_INTELLECT] += (lvl > 24 ? 2 : (lvl > 1 ? 1 : 0));
                info->stats[STAT_SPIRIT]    += (lvl > 33 ? 2 : (lvl > 2 ? 1 : 0));
                break;
            case CLASS_WARLOCK:
                info->stats[STAT_STRENGTH]  += (lvl > 9 && !(lvl % 2) ? 1 : 0);
                info->stats[STAT_STAMINA]   += (lvl > 38 ? 2 : (lvl > 3 ? 1 : 0));
                info->stats[STAT_AGILITY]   += (lvl > 9 && !(lvl % 2) ? 1 : 0);
                info->stats[STAT_INTELLECT] += (lvl > 33 ? 2 : (lvl > 2 ? 1 : 0));
                info->stats[STAT_SPIRIT]    += (lvl > 38 ? 2 : (lvl > 3 ? 1 : 0));
                break;
            case CLASS_DRUID:
                info->stats[STAT_STRENGTH]  += (lvl > 38 ? 2 : (lvl > 6 && (lvl % 2) ? 1 : 0));
                info->stats[STAT_STAMINA]   += (lvl > 32 ? 2 : (lvl > 4 ? 1 : 0));
                info->stats[STAT_AGILITY]   += (lvl > 38 ? 2 : (lvl > 8 && (lvl % 2) ? 1 : 0));
                info->stats[STAT_INTELLECT] += (lvl > 38 ? 3 : (lvl > 4 ? 1 : 0));
                info->stats[STAT_SPIRIT]    += (lvl > 38 ? 3 : (lvl > 5 ? 1 : 0));
        }
    }
}

/* ********************************************************************************************* */
/* *                                Static Wrappers                                              */
/* ********************************************************************************************* */
GameObjectInfo const* ObjectMgr::GetGameObjectInfo(uint32 id) { return sGOStorage.LookupEntry<GameObjectInfo>(id); }
Player* ObjectMgr::GetPlayer(const char* name) { return ObjectAccessor::FindPlayerByName(name); }
Player* ObjectMgr::GetPlayer(ObjectGuid guid, bool inWorld /*=true*/) { return ObjectAccessor::FindPlayer(guid, inWorld); }
CreatureInfo const* ObjectMgr::GetCreatureTemplate(uint32 id) { return sCreatureStorage.LookupEntry<CreatureInfo>(id); }
CreatureModelInfo const* ObjectMgr::GetCreatureModelInfo(uint32 modelid) { return sCreatureModelStorage.LookupEntry<CreatureModelInfo>(modelid); }
EquipmentInfo const* ObjectMgr::GetEquipmentInfo(uint32 entry) { return sEquipmentStorage.LookupEntry<EquipmentInfo>(entry); }
CreatureDataAddon const* ObjectMgr::GetCreatureAddon(uint32 lowguid) { return sCreatureDataAddonStorage.LookupEntry<CreatureDataAddon>(lowguid); }
CreatureDataAddon const* ObjectMgr::GetCreatureTemplateAddon(uint32 entry) { return sCreatureInfoAddonStorage.LookupEntry<CreatureDataAddon>(entry); }
ItemPrototype const* ObjectMgr::GetItemPrototype(uint32 id) { return sItemStorage.LookupEntry<ItemPrototype>(id); }
InstanceTemplate const* ObjectMgr::GetInstanceTemplate(uint32 map) { return sInstanceTemplate.LookupEntry<InstanceTemplate>(map); }
WorldTemplate const* ObjectMgr::GetWorldTemplate(uint32 map) { return sWorldTemplate.LookupEntry<WorldTemplate>(map); }

/* ********************************************************************************************* */
/* *                                Loading Functions                                            */
/* ********************************************************************************************* */
void ObjectMgr::LoadArenaTeams()
{
    uint32 count = 0;

    //                                                     0                      1    2           3    4               5
    QueryResult* result = CharacterDatabase.Query("SELECT arena_team.arenateamid,name,captainguid,type,BackgroundColor,EmblemStyle,"
                          //   6           7           8            9      10         11        12           13          14
                          "EmblemColor,BorderStyle,BorderColor, rating,games_week,wins_week,games_season,wins_season,rank "
                          "FROM arena_team LEFT JOIN arena_team_stats ON arena_team.arenateamid = arena_team_stats.arenateamid ORDER BY arena_team.arenateamid ASC");

    if (!result)
    {

        BarGoLink bar(1);

        bar.step();

        sLog.outString();
        sLog.outString(">> Loaded %u arenateam definitions", count);
        return;
    }

    // load arena_team members
    QueryResult* arenaTeamMembersResult = CharacterDatabase.Query(
            //          0           1           2           3         4             5           6               7    8
            "SELECT arenateamid,member.guid,played_week,wons_week,played_season,wons_season,personal_rating,name,class "
            "FROM arena_team_member member LEFT JOIN characters chars on member.guid = chars.guid ORDER BY member.arenateamid ASC");

    BarGoLink bar(result->GetRowCount());

    do
    {

        bar.step();
        ++count;

        ArenaTeam* newArenaTeam = new ArenaTeam;
        if (!newArenaTeam->LoadArenaTeamFromDB(result) ||
                !newArenaTeam->LoadMembersFromDB(arenaTeamMembersResult))
        {
            newArenaTeam->Disband(NULL);
            delete newArenaTeam;
            continue;
        }
        AddArenaTeam(newArenaTeam);
    }
    while (result->NextRow());

    delete result;
    delete arenaTeamMembersResult;

    sLog.outString();
    sLog.outString(">> Loaded %u arenateam definitions", count);
}

void ObjectMgr::LoadGroups()
{
    // -- loading groups --
    uint32 count = 0;
    //                                                    0         1              2           3           4              5      6      7      8      9      10     11     12     13         14          15              16          17
    QueryResult* result = CharacterDatabase.Query("SELECT mainTank, mainAssistant, lootMethod, looterGuid, lootThreshold, icon1, icon2, icon3, icon4, icon5, icon6, icon7, icon8, groupType, difficulty, raiddifficulty, leaderGuid, groupId FROM groups");

    if (!result)
    {
        BarGoLink bar(1);

        bar.step();

        sLog.outString();
        sLog.outString(">> Loaded %u group definitions", count);
        return;
    }

    BarGoLink bar(result->GetRowCount());

    do
    {
        bar.step();
        Field* fields = result->Fetch();
        ++count;
        Group* group = new Group;
        if (!group->LoadGroupFromDB(fields))
        {
            group->Disband();
            delete group;
            continue;
        }
        AddGroup(group);
    }
    while (result->NextRow());

    delete result;

    sLog.outString();
    sLog.outString(">> Loaded %u group definitions", count);

    // -- loading members --
    count = 0;
    //                                       0           1          2         3
    result = CharacterDatabase.Query("SELECT memberGuid, assistant, subgroup, groupId FROM group_member ORDER BY groupId");
    if (!result)
    {
        BarGoLink bar2(1);
        bar2.step();
    }
    else
    {
        Group* group = NULL;                                // used as cached pointer for avoid relookup group for each member

        BarGoLink bar2(result->GetRowCount());
        do
        {
            bar2.step();
            Field* fields = result->Fetch();
            ++count;

            uint32 memberGuidlow = fields[0].GetUInt32();
            ObjectGuid memberGuid = ObjectGuid(HIGHGUID_PLAYER, memberGuidlow);
            bool   assistent     = fields[1].GetBool();
            uint8  subgroup      = fields[2].GetUInt8();
            uint32 groupId       = fields[3].GetUInt32();
            if (!group || group->GetId() != groupId)
            {
                group = GetGroupById(groupId);
                if (!group)
                {
                    sLog.outErrorDb("Incorrect entry in group_member table : no group with Id %d for member %s!",
                                    groupId, memberGuid.GetString().c_str());
                    CharacterDatabase.PExecute("DELETE FROM group_member WHERE memberGuid = '%u'", memberGuidlow);
                    continue;
                }
            }

            if (!group->LoadMemberFromDB(memberGuidlow, subgroup, assistent))
            {
                sLog.outErrorDb("Incorrect entry in group_member table : member %s cannot be added to group (Id: %u)!",
                                memberGuid.GetString().c_str(), groupId);
                CharacterDatabase.PExecute("DELETE FROM group_member WHERE memberGuid = '%u'", memberGuidlow);
            }
        }
        while (result->NextRow());
        delete result;
    }

    // clean groups
    // TODO: maybe delete from the DB before loading in this case
    for (GroupMap::iterator itr = mGroupMap.begin(); itr != mGroupMap.end();)
    {
        if (itr->second->GetMembersCount() < 2)
        {
            itr->second->Disband();
            delete itr->second;
            mGroupMap.erase(itr++);
        }
        else
            ++itr;
    }

    // -- loading instances --
    count = 0;
    result = CharacterDatabase.Query(
                 //      0                          1    2         3          4                    5
                 "SELECT group_instance.leaderGuid, map, instance, permanent, instance.difficulty, resettime, "
                 // 6
                 "(SELECT COUNT(*) FROM character_instance WHERE guid = group_instance.leaderGuid AND instance = group_instance.instance AND permanent = 1 LIMIT 1), "
                 // 7              8
                 " groups.groupId, instance.encountersMask "
                 "FROM group_instance LEFT JOIN instance ON instance = id LEFT JOIN groups ON groups.leaderGUID = group_instance.leaderGUID ORDER BY leaderGuid"
             );

    if (!result)
    {
        BarGoLink bar2(1);
        bar2.step();
    }
    else
    {
        Group* group = NULL;                                // used as cached pointer for avoid relookup group for each member

        BarGoLink bar2(result->GetRowCount());
        do
        {
            bar2.step();
            Field* fields = result->Fetch();
            ++count;

            uint32 leaderGuidLow = fields[0].GetUInt32();
            uint32 mapId = fields[1].GetUInt32();
            Difficulty diff = (Difficulty)fields[4].GetUInt8();
            uint32 groupId = fields[7].GetUInt32();

            if (!group || group->GetId() != groupId)
            {
                // find group id in map by leader low guid
                group = GetGroupById(groupId);
                if (!group)
                {
                    sLog.outErrorDb("Incorrect entry in group_instance table : no group with leader %d", leaderGuidLow);
                    continue;
                }
            }

            MapEntry const* mapEntry = sMapStore.LookupEntry(mapId);
            if (!mapEntry || !mapEntry->IsDungeon())
            {
                sLog.outErrorDb("Incorrect entry in group_instance table : no dungeon map %d", mapId);
                continue;
            }

            if (diff >= (mapEntry->IsRaid() ? MAX_RAID_DIFFICULTY : MAX_DUNGEON_DIFFICULTY))
            {
                sLog.outErrorDb("Wrong dungeon difficulty use in group_instance table: %d", diff + 1);
                diff = REGULAR_DIFFICULTY;                  // default for both difficaly types
            }

            DungeonPersistentState* state = (DungeonPersistentState*)sMapPersistentStateMgr.AddPersistentState(mapEntry, fields[2].GetUInt32(), Difficulty(diff), (time_t)fields[5].GetUInt64(), (fields[6].GetUInt32() == 0), true, true, fields[8].GetUInt32());
            group->BindToInstance(state, fields[3].GetBool(), true);
        }
        while (result->NextRow());
        delete result;
    }

    sLog.outString();
    sLog.outString(">> Loaded %u group-instance binds total", count);

    sLog.outString();
    sLog.outString(">> Loaded %u group members total", count);
}

void ObjectMgr::LoadQuests()
{
    // For reload case
    for (QuestMap::const_iterator itr = mQuestTemplates.begin(); itr != mQuestTemplates.end(); ++itr)
        delete itr->second;

    mQuestTemplates.clear();

    m_ExclusiveQuestGroups.clear();

    //                                                0      1       2           3         4           5     6                7              8              9
    QueryResult* result = WorldDatabase.Query("SELECT entry, Method, ZoneOrSort, MinLevel, QuestLevel, Type, RequiredClasses, RequiredRaces, RequiredSkill, RequiredSkillValue,"
                          //   10                   11                 12                     13                   14                     15                   16                17
                          "RepObjectiveFaction, RepObjectiveValue, RequiredMinRepFaction, RequiredMinRepValue, RequiredMaxRepFaction, RequiredMaxRepValue, SuggestedPlayers, LimitTime,"
                          //   18          19            20           21            22            23           24           25              26
                          "QuestFlags, SpecialFlags, CharTitleId, PlayersSlain, BonusTalents, PrevQuestId, NextQuestId, ExclusiveGroup, NextQuestInChain,"
                          //   27        28         29           30
                          "RewXPId, SrcItemId, SrcItemCount, SrcSpell,"
                          //   31     32       33          34               35                36       37             38              39              40              41
                          "Title, Details, Objectives, OfferRewardText, RequestItemsText, EndText, CompletedText, ObjectiveText1, ObjectiveText2, ObjectiveText3, ObjectiveText4,"
                          //   42          43          44          45          46          47          48             49             50             51             52             53
                          "ReqItemId1, ReqItemId2, ReqItemId3, ReqItemId4, ReqItemId5, ReqItemId6, ReqItemCount1, ReqItemCount2, ReqItemCount3, ReqItemCount4, ReqItemCount5, ReqItemCount6,"
                          //   54            55            56            57            58               59               60               61
                          "ReqSourceId1, ReqSourceId2, ReqSourceId3, ReqSourceId4, ReqSourceCount1, ReqSourceCount2, ReqSourceCount3, ReqSourceCount4,"
                          //   62                  63                  64                  65                  66                     67                     68                     69
                          "ReqCreatureOrGOId1, ReqCreatureOrGOId2, ReqCreatureOrGOId3, ReqCreatureOrGOId4, ReqCreatureOrGOCount1, ReqCreatureOrGOCount2, ReqCreatureOrGOCount3, ReqCreatureOrGOCount4,"
                          //   70             71             72             73
                          "ReqSpellCast1, ReqSpellCast2, ReqSpellCast3, ReqSpellCast4,"
                          //   74                75                76                77                78                79
                          "RewChoiceItemId1, RewChoiceItemId2, RewChoiceItemId3, RewChoiceItemId4, RewChoiceItemId5, RewChoiceItemId6,"
                          //   80                   81                   82                   83                   84                   85
                          "RewChoiceItemCount1, RewChoiceItemCount2, RewChoiceItemCount3, RewChoiceItemCount4, RewChoiceItemCount5, RewChoiceItemCount6,"
                          //   86          87          88          89          90             91             92             93
                          "RewItemId1, RewItemId2, RewItemId3, RewItemId4, RewItemCount1, RewItemCount2, RewItemCount3, RewItemCount4,"
                          //   94              95              96              97              98
                          "RewRepFaction1, RewRepFaction2, RewRepFaction3, RewRepFaction4, RewRepFaction5,"
                          //   99              100             101             102             103
                          "RewRepValueId1, RewRepValueId2, RewRepValueId3, RewRepValueId4, RewRepValueId5,"
                          //   104           105           106           107           108
                          "RewRepValue1, RewRepValue2, RewRepValue3, RewRepValue4, RewRepValue5,"
                          //   109               110                 111            112               113       114
                          "RewHonorAddition, RewHonorMultiplier, RewOrReqMoney, RewMoneyMaxLevel, RewSpell, RewSpellCast,"
                          //   115                116               117         118     119     120
                          "RewMailTemplateId, RewMailDelaySecs, PointMapId, PointX, PointY, PointOpt,"
                          //   121            122            123            124            125                 126                 127                 128
                          "DetailsEmote1, DetailsEmote2, DetailsEmote3, DetailsEmote4, DetailsEmoteDelay1, DetailsEmoteDelay2, DetailsEmoteDelay3, DetailsEmoteDelay4,"
                          //   129              130            131                132                133                134
                          "IncompleteEmote, CompleteEmote, OfferRewardEmote1, OfferRewardEmote2, OfferRewardEmote3, OfferRewardEmote4,"
                          //   135                     136                     137                     138
                          "OfferRewardEmoteDelay1, OfferRewardEmoteDelay2, OfferRewardEmoteDelay3, OfferRewardEmoteDelay4,"
                          //   139          140
                          "StartScript, CompleteScript"
                          " FROM quest_template");
    if (!result)
    {
        BarGoLink bar(1);
        bar.step();

        sLog.outString();
        sLog.outString(">> Loaded 0 quests definitions");
        sLog.outErrorDb("`quest_template` table is empty!");
        return;
    }

    // create multimap previous quest for each existing quest
    // some quests can have many previous maps set by NextQuestId in previous quest
    // for example set of race quests can lead to single not race specific quest
    BarGoLink bar(result->GetRowCount());
    do
    {
        bar.step();
        Field* fields = result->Fetch();

        Quest* newQuest = new Quest(fields);
        mQuestTemplates[newQuest->GetQuestId()] = newQuest;
    }
    while (result->NextRow());

    delete result;

    // Post processing

    std::map<uint32, uint32> usedMailTemplates;

    for (QuestMap::iterator iter = mQuestTemplates.begin(); iter != mQuestTemplates.end(); ++iter)
    {
        Quest* qinfo = iter->second;

        // additional quest integrity checks (GO, creature_template and item_template must be loaded already)

        if (qinfo->GetQuestMethod() >= 3)
        {
            sLog.outErrorDb("Quest %u has `Method` = %u, expected values are 0, 1 or 2.", qinfo->GetQuestId(), qinfo->GetQuestMethod());
        }

        if (qinfo->m_SpecialFlags > QUEST_SPECIAL_FLAG_DB_ALLOWED)
        {
            sLog.outErrorDb("Quest %u has `SpecialFlags` = %u, above max flags not allowed for database.", qinfo->GetQuestId(), qinfo->m_SpecialFlags);
        }

        if (qinfo->HasQuestFlag(QUEST_FLAGS_DAILY) && qinfo->HasQuestFlag(QUEST_FLAGS_WEEKLY))
        {
            sLog.outErrorDb("Weekly Quest %u is marked as daily quest in `QuestFlags`, removed daily flag.", qinfo->GetQuestId());
            qinfo->m_QuestFlags &= ~QUEST_FLAGS_DAILY;
        }

        if (qinfo->HasQuestFlag(QUEST_FLAGS_DAILY))
        {
            if (!qinfo->HasSpecialFlag(QUEST_SPECIAL_FLAG_REPEATABLE))
            {
                sLog.outErrorDb("Daily Quest %u not marked as repeatable in `SpecialFlags`, added.", qinfo->GetQuestId());
                qinfo->SetSpecialFlag(QUEST_SPECIAL_FLAG_REPEATABLE);
            }
        }

        if (qinfo->HasQuestFlag(QUEST_FLAGS_WEEKLY))
        {
            if (!qinfo->HasSpecialFlag(QUEST_SPECIAL_FLAG_REPEATABLE))
            {
                sLog.outErrorDb("Weekly Quest %u not marked as repeatable in `SpecialFlags`, added.", qinfo->GetQuestId());
                qinfo->SetSpecialFlag(QUEST_SPECIAL_FLAG_REPEATABLE);
            }
        }

        if (qinfo->HasSpecialFlag(QUEST_SPECIAL_FLAG_MONTHLY))
        {
            if (!qinfo->HasSpecialFlag(QUEST_SPECIAL_FLAG_REPEATABLE))
            {
                sLog.outErrorDb("Monthly quest %u not marked as repeatable in `SpecialFlags`, added.", qinfo->GetQuestId());
                qinfo->SetSpecialFlag(QUEST_SPECIAL_FLAG_REPEATABLE);
            }
        }

        if (qinfo->HasQuestFlag(QUEST_FLAGS_AUTO_REWARDED))
        {
            // at auto-reward can be rewarded only RewChoiceItemId[0]
            for (int j = 1; j < QUEST_REWARD_CHOICES_COUNT; ++j)
            {
                if (uint32 id = qinfo->RewChoiceItemId[j])
                {
                    sLog.outErrorDb("Quest %u has `RewChoiceItemId%d` = %u but item from `RewChoiceItemId%d` can't be rewarded with quest flag QUEST_FLAGS_AUTO_REWARDED.",
                                    qinfo->GetQuestId(), j + 1, id, j + 1);
                    // no changes, quest ignore this data
                }
            }
        }

        // client quest log visual (area case)
        if (qinfo->ZoneOrSort > 0)
        {
            if (!GetAreaEntryByAreaID(qinfo->ZoneOrSort))
            {
                sLog.outErrorDb("Quest %u has `ZoneOrSort` = %u (zone case) but zone with this id does not exist.",
                                qinfo->GetQuestId(), qinfo->ZoneOrSort);
                // no changes, quest not dependent from this value but can have problems at client
            }
        }
        // client quest log visual (sort case)
        if (qinfo->ZoneOrSort < 0)
        {
            QuestSortEntry const* qSort = sQuestSortStore.LookupEntry(-int32(qinfo->ZoneOrSort));
            if (!qSort)
            {
                sLog.outErrorDb("Quest %u has `ZoneOrSort` = %i (sort case) but quest sort with this id does not exist.",
                                qinfo->GetQuestId(), qinfo->ZoneOrSort);
                // no changes, quest not dependent from this value but can have problems at client (note some may be 0, we must allow this so no check)
            }
        }

        // RequiredClasses, can be 0/CLASSMASK_ALL_PLAYABLE to allow any class
        if (qinfo->RequiredClasses)
        {
            if (!(qinfo->RequiredClasses & CLASSMASK_ALL_PLAYABLE))
            {
                sLog.outErrorDb("Quest %u does not contain any playable classes in `RequiredClasses` (%u), value set to 0 (all classes).", qinfo->GetQuestId(), qinfo->RequiredClasses);
                qinfo->RequiredClasses = 0;
            }
        }

        // RequiredRaces, can be 0/RACEMASK_ALL_PLAYABLE to allow any race
        if (qinfo->RequiredRaces)
        {
            if (!(qinfo->RequiredRaces & RACEMASK_ALL_PLAYABLE))
            {
                sLog.outErrorDb("Quest %u does not contain any playable races in `RequiredRaces` (%u), value set to 0 (all races).", qinfo->GetQuestId(), qinfo->RequiredRaces);
                qinfo->RequiredRaces = 0;
            }
        }

        // RequiredSkill, can be 0
        if (qinfo->RequiredSkill)
        {
            if (!sSkillLineStore.LookupEntry(qinfo->RequiredSkill))
            {
                sLog.outErrorDb("Quest %u has `RequiredSkill` = %u but this skill does not exist",
                                qinfo->GetQuestId(), qinfo->RequiredSkill);
            }
        }

        if (qinfo->RequiredSkillValue)
        {
            if (qinfo->RequiredSkillValue > sWorld.GetConfigMaxSkillValue())
            {
                sLog.outErrorDb("Quest %u has `RequiredSkillValue` = %u but max possible skill is %u, quest can't be done.",
                                qinfo->GetQuestId(), qinfo->RequiredSkillValue, sWorld.GetConfigMaxSkillValue());
                // no changes, quest can't be done for this requirement
            }
        }
        // else Skill quests can have 0 skill level, this is ok

        if (qinfo->RepObjectiveFaction && !sFactionStore.LookupEntry(qinfo->RepObjectiveFaction))
        {
            sLog.outErrorDb("Quest %u has `RepObjectiveFaction` = %u but faction template %u does not exist, quest can't be done.",
                            qinfo->GetQuestId(), qinfo->RepObjectiveFaction, qinfo->RepObjectiveFaction);
            // no changes, quest can't be done for this requirement
        }

        if (qinfo->RequiredMinRepFaction && !sFactionStore.LookupEntry(qinfo->RequiredMinRepFaction))
        {
            sLog.outErrorDb("Quest %u has `RequiredMinRepFaction` = %u but faction template %u does not exist, quest can't be done.",
                            qinfo->GetQuestId(), qinfo->RequiredMinRepFaction, qinfo->RequiredMinRepFaction);
            // no changes, quest can't be done for this requirement
        }

        if (qinfo->RequiredMaxRepFaction && !sFactionStore.LookupEntry(qinfo->RequiredMaxRepFaction))
        {
            sLog.outErrorDb("Quest %u has `RequiredMaxRepFaction` = %u but faction template %u does not exist, quest can't be done.",
                            qinfo->GetQuestId(), qinfo->RequiredMaxRepFaction, qinfo->RequiredMaxRepFaction);
            // no changes, quest can't be done for this requirement
        }

        if (qinfo->RequiredMinRepValue && qinfo->RequiredMinRepValue > ReputationMgr::Reputation_Cap)
        {
            sLog.outErrorDb("Quest %u has `RequiredMinRepValue` = %d but max reputation is %u, quest can't be done.",
                            qinfo->GetQuestId(), qinfo->RequiredMinRepValue, ReputationMgr::Reputation_Cap);
            // no changes, quest can't be done for this requirement
        }

        if (qinfo->RequiredMinRepValue && qinfo->RequiredMaxRepValue && qinfo->RequiredMaxRepValue <= qinfo->RequiredMinRepValue)
        {
            sLog.outErrorDb("Quest %u has `RequiredMaxRepValue` = %d and `RequiredMinRepValue` = %d, quest can't be done.",
                            qinfo->GetQuestId(), qinfo->RequiredMaxRepValue, qinfo->RequiredMinRepValue);
            // no changes, quest can't be done for this requirement
        }

        if (!qinfo->RepObjectiveFaction && qinfo->RepObjectiveValue > 0)
        {
            sLog.outErrorDb("Quest %u has `RepObjectiveValue` = %d but `RepObjectiveFaction` is 0, value has no effect",
                            qinfo->GetQuestId(), qinfo->RepObjectiveValue);
            // warning
        }

        if (!qinfo->RequiredMinRepFaction && qinfo->RequiredMinRepValue > 0)
        {
            sLog.outErrorDb("Quest %u has `RequiredMinRepValue` = %d but `RequiredMinRepFaction` is 0, value has no effect",
                            qinfo->GetQuestId(), qinfo->RequiredMinRepValue);
            // warning
        }

        if (!qinfo->RequiredMaxRepFaction && qinfo->RequiredMaxRepValue > 0)
        {
            sLog.outErrorDb("Quest %u has `RequiredMaxRepValue` = %d but `RequiredMaxRepFaction` is 0, value has no effect",
                            qinfo->GetQuestId(), qinfo->RequiredMaxRepValue);
            // warning
        }

        if (qinfo->CharTitleId && !sCharTitlesStore.LookupEntry(qinfo->CharTitleId))
        {
            sLog.outErrorDb("Quest %u has `CharTitleId` = %u but CharTitle Id %u does not exist, quest can't be rewarded with title.",
                            qinfo->GetQuestId(), qinfo->GetCharTitleId(), qinfo->GetCharTitleId());
            qinfo->CharTitleId = 0;
            // quest can't reward this title
        }

        if (qinfo->SrcItemId)
        {
            if (!sItemStorage.LookupEntry<ItemPrototype>(qinfo->SrcItemId))
            {
                sLog.outErrorDb("Quest %u has `SrcItemId` = %u but item with entry %u does not exist, quest can't be done.",
                                qinfo->GetQuestId(), qinfo->SrcItemId, qinfo->SrcItemId);
                qinfo->SrcItemId = 0;                       // quest can't be done for this requirement
            }
            else if (qinfo->SrcItemCount == 0)
            {
                sLog.outErrorDb("Quest %u has `SrcItemId` = %u but `SrcItemCount` = 0, set to 1 but need fix in DB.",
                                qinfo->GetQuestId(), qinfo->SrcItemId);
                qinfo->SrcItemCount = 1;                    // update to 1 for allow quest work for backward compatibility with DB
            }
        }
        else if (qinfo->SrcItemCount > 0)
        {
            sLog.outErrorDb("Quest %u has `SrcItemId` = 0 but `SrcItemCount` = %u, useless value.",
                            qinfo->GetQuestId(), qinfo->SrcItemCount);
            qinfo->SrcItemCount = 0;                        // no quest work changes in fact
        }

        if (qinfo->SrcSpell)
        {
            SpellEntry const* spellInfo = sSpellStore.LookupEntry(qinfo->SrcSpell);
            if (!spellInfo)
            {
                sLog.outErrorDb("Quest %u has `SrcSpell` = %u but spell %u doesn't exist, quest can't be done.",
                                qinfo->GetQuestId(), qinfo->SrcSpell, qinfo->SrcSpell);
                qinfo->SrcSpell = 0;                        // quest can't be done for this requirement
            }
            else if (!SpellMgr::IsSpellValid(spellInfo))
            {
                sLog.outErrorDb("Quest %u has `SrcSpell` = %u but spell %u is broken, quest can't be done.",
                                qinfo->GetQuestId(), qinfo->SrcSpell, qinfo->SrcSpell);
                qinfo->SrcSpell = 0;                        // quest can't be done for this requirement
            }
        }

        for (int j = 0; j < QUEST_ITEM_OBJECTIVES_COUNT; ++j)
        {
            if (uint32 id = qinfo->ReqItemId[j])
            {
                if (qinfo->ReqItemCount[j] == 0)
                {
                    sLog.outErrorDb("Quest %u has `ReqItemId%d` = %u but `ReqItemCount%d` = 0, quest can't be done.",
                                    qinfo->GetQuestId(), j + 1, id, j + 1);
                    // no changes, quest can't be done for this requirement
                }

                qinfo->SetSpecialFlag(QUEST_SPECIAL_FLAG_DELIVER);

                if (!sItemStorage.LookupEntry<ItemPrototype>(id))
                {
                    sLog.outErrorDb("Quest %u has `ReqItemId%d` = %u but item with entry %u does not exist, quest can't be done.",
                                    qinfo->GetQuestId(), j + 1, id, id);
                    qinfo->ReqItemCount[j] = 0;             // prevent incorrect work of quest
                }
            }
            else if (qinfo->ReqItemCount[j] > 0)
            {
                sLog.outErrorDb("Quest %u has `ReqItemId%d` = 0 but `ReqItemCount%d` = %u, quest can't be done.",
                                qinfo->GetQuestId(), j + 1, j + 1, qinfo->ReqItemCount[j]);
                qinfo->ReqItemCount[j] = 0;                 // prevent incorrect work of quest
            }
        }

        for (int j = 0; j < QUEST_SOURCE_ITEM_IDS_COUNT; ++j)
        {
            if (uint32 id = qinfo->ReqSourceId[j])
            {
                if (!sItemStorage.LookupEntry<ItemPrototype>(id))
                {
                    sLog.outErrorDb("Quest %u has `ReqSourceId%d` = %u but item with entry %u does not exist, quest can't be done.",
                                    qinfo->GetQuestId(), j + 1, id, id);
                    // no changes, quest can't be done for this requirement
                }
            }
            else
            {
                if (qinfo->ReqSourceCount[j] > 0)
                {
                    sLog.outErrorDb("Quest %u has `ReqSourceId%d` = 0 but `ReqSourceCount%d` = %u.",
                                    qinfo->GetQuestId(), j + 1, j + 1, qinfo->ReqSourceCount[j]);
                    // no changes, quest ignore this data
                }
            }
        }

        for (int j = 0; j < QUEST_OBJECTIVES_COUNT; ++j)
        {
            if (uint32 id = qinfo->ReqSpell[j])
            {
                SpellEntry const* spellInfo = sSpellStore.LookupEntry(id);
                if (!spellInfo)
                {
                    sLog.outErrorDb("Quest %u has `ReqSpellCast%d` = %u but spell %u does not exist, quest can't be done.",
                                    qinfo->GetQuestId(), j + 1, id, id);
                    continue;
                }

                if (!qinfo->ReqCreatureOrGOId[j])
                {
                    bool found = false;
                    for (int k = 0; k < MAX_EFFECT_INDEX; ++k)
                    {
                        if ((spellInfo->Effect[k] == SPELL_EFFECT_QUEST_COMPLETE && uint32(spellInfo->EffectMiscValue[k]) == qinfo->QuestId) ||
                                spellInfo->Effect[k] == SPELL_EFFECT_SEND_EVENT)
                        {
                            found = true;
                            break;
                        }
                    }

                    if (found)
                    {
                        if (!qinfo->HasSpecialFlag(QUEST_SPECIAL_FLAG_EXPLORATION_OR_EVENT))
                        {
                            sLog.outErrorDb("Spell (id: %u) have SPELL_EFFECT_QUEST_COMPLETE or SPELL_EFFECT_SEND_EVENT for quest %u and ReqCreatureOrGOId%d = 0, but quest not have flag QUEST_SPECIAL_FLAG_EXPLORATION_OR_EVENT. Quest flags or ReqCreatureOrGOId%d must be fixed, quest modified to enable objective.", spellInfo->Id, qinfo->QuestId, j + 1, j + 1);

                            // this will prevent quest completing without objective
                            const_cast<Quest*>(qinfo)->SetSpecialFlag(QUEST_SPECIAL_FLAG_EXPLORATION_OR_EVENT);
                        }
                    }
                    else
                    {
                        sLog.outErrorDb("Quest %u has `ReqSpellCast%d` = %u and ReqCreatureOrGOId%d = 0 but spell %u does not have SPELL_EFFECT_QUEST_COMPLETE or SPELL_EFFECT_SEND_EVENT effect for this quest, quest can't be done.",
                                        qinfo->GetQuestId(), j + 1, id, j + 1, id);
                        // no changes, quest can't be done for this requirement
                    }
                }
            }
        }

        for (int j = 0; j < QUEST_OBJECTIVES_COUNT; ++j)
        {
            int32 id = qinfo->ReqCreatureOrGOId[j];
            if (id < 0 && !sGOStorage.LookupEntry<GameObjectInfo>(-id))
            {
                sLog.outErrorDb("Quest %u has `ReqCreatureOrGOId%d` = %i but gameobject %u does not exist, quest can't be done.",
                                qinfo->GetQuestId(), j + 1, id, uint32(-id));
                qinfo->ReqCreatureOrGOId[j] = 0;            // quest can't be done for this requirement
            }

            if (id > 0 && !sCreatureStorage.LookupEntry<CreatureInfo>(id))
            {
                sLog.outErrorDb("Quest %u has `ReqCreatureOrGOId%d` = %i but creature with entry %u does not exist, quest can't be done.",
                                qinfo->GetQuestId(), j + 1, id, uint32(id));
                qinfo->ReqCreatureOrGOId[j] = 0;            // quest can't be done for this requirement
            }

            if (id)
            {
                // In fact SpeakTo and Kill are quite same: either you can speak to mob:SpeakTo or you can't:Kill/Cast

                qinfo->SetSpecialFlag(QuestSpecialFlags(QUEST_SPECIAL_FLAG_KILL_OR_CAST | QUEST_SPECIAL_FLAG_SPEAKTO));

                if (!qinfo->ReqCreatureOrGOCount[j])
                {
                    sLog.outErrorDb("Quest %u has `ReqCreatureOrGOId%d` = %u but `ReqCreatureOrGOCount%d` = 0, quest can't be done.",
                                    qinfo->GetQuestId(), j + 1, id, j + 1);
                    // no changes, quest can be incorrectly done, but we already report this
                }
            }
            else if (qinfo->ReqCreatureOrGOCount[j] > 0)
            {
                sLog.outErrorDb("Quest %u has `ReqCreatureOrGOId%d` = 0 but `ReqCreatureOrGOCount%d` = %u.",
                                qinfo->GetQuestId(), j + 1, j + 1, qinfo->ReqCreatureOrGOCount[j]);
                // no changes, quest ignore this data
            }
        }

        bool choice_found = false;
        for (int j = QUEST_REWARD_CHOICES_COUNT - 1; j >= 0; --j)
        {
            if (uint32 id = qinfo->RewChoiceItemId[j])
            {
                if (!sItemStorage.LookupEntry<ItemPrototype>(id))
                {
                    sLog.outErrorDb("Quest %u has `RewChoiceItemId%d` = %u but item with entry %u does not exist, quest will not reward this item.",
                                    qinfo->GetQuestId(), j + 1, id, id);
                    qinfo->RewChoiceItemId[j] = 0;          // no changes, quest will not reward this
                }
                else
                    choice_found = true;

                if (!qinfo->RewChoiceItemCount[j])
                {
                    sLog.outErrorDb("Quest %u has `RewChoiceItemId%d` = %u but `RewChoiceItemCount%d` = 0, quest can't be done.",
                                    qinfo->GetQuestId(), j + 1, id, j + 1);
                    // no changes, quest can't be done
                }
            }
            else if (choice_found)                          // client crash if have gap in item reward choices
            {
                sLog.outErrorDb("Quest %u has `RewChoiceItemId%d` = 0 but `RewChoiceItemId%d` = %u, client can crash at like data.",
                                qinfo->GetQuestId(), j + 1, j + 2, qinfo->RewChoiceItemId[j + 1]);
                // fill gap by clone later filled choice
                qinfo->RewChoiceItemId[j] = qinfo->RewChoiceItemId[j + 1];
                qinfo->RewChoiceItemCount[j] = qinfo->RewChoiceItemCount[j + 1];
            }
            else if (qinfo->RewChoiceItemCount[j] > 0)
            {
                sLog.outErrorDb("Quest %u has `RewChoiceItemId%d` = 0 but `RewChoiceItemCount%d` = %u.",
                                qinfo->GetQuestId(), j + 1, j + 1, qinfo->RewChoiceItemCount[j]);
                // no changes, quest ignore this data
            }
        }

        for (int j = 0; j < QUEST_REWARDS_COUNT; ++j)
        {
            if (uint32 id = qinfo->RewItemId[j])
            {
                if (!sItemStorage.LookupEntry<ItemPrototype>(id))
                {
                    sLog.outErrorDb("Quest %u has `RewItemId%d` = %u but item with entry %u does not exist, quest will not reward this item.",
                                    qinfo->GetQuestId(), j + 1, id, id);
                    qinfo->RewItemId[j] = 0;                // no changes, quest will not reward this item
                }

                if (!qinfo->RewItemCount[j])
                {
                    sLog.outErrorDb("Quest %u has `RewItemId%d` = %u but `RewItemCount%d` = 0, quest will not reward this item.",
                                    qinfo->GetQuestId(), j + 1, id, j + 1);
                    // no changes
                }
            }
            else if (qinfo->RewItemCount[j] > 0)
            {
                sLog.outErrorDb("Quest %u has `RewItemId%d` = 0 but `RewItemCount%d` = %u.",
                                qinfo->GetQuestId(), j + 1, j + 1, qinfo->RewItemCount[j]);
                // no changes, quest ignore this data
            }
        }

        for (int j = 0; j < QUEST_REPUTATIONS_COUNT; ++j)
        {
            if (qinfo->RewRepFaction[j])
            {
                if (abs(qinfo->RewRepValueId[j]) > 9)
                    sLog.outErrorDb("Quest %u has RewRepValueId%d = %i but value is not valid.", qinfo->GetQuestId(), j + 1, qinfo->RewRepValueId[j]);

                if (!sFactionStore.LookupEntry(qinfo->RewRepFaction[j]))
                {
                    sLog.outErrorDb("Quest %u has `RewRepFaction%d` = %u but raw faction (faction.dbc) %u does not exist, quest will not reward reputation for this faction.",
                                    qinfo->GetQuestId(), j + 1, qinfo->RewRepFaction[j] , qinfo->RewRepFaction[j]);
                    qinfo->RewRepFaction[j] = 0;            // quest will not reward this
                }
            }
            else if (qinfo->RewRepValue[j] != 0)
            {
                sLog.outErrorDb("Quest %u has `RewRepFaction%d` = 0 but `RewRepValue%d` = %i.",
                                qinfo->GetQuestId(), j + 1, j + 1, qinfo->RewRepValue[j]);
                // no changes, quest ignore this data
            }
        }

        if (qinfo->RewSpell)
        {
            SpellEntry const* spellInfo = sSpellStore.LookupEntry(qinfo->RewSpell);

            if (!spellInfo)
            {
                sLog.outErrorDb("Quest %u has `RewSpell` = %u but spell %u does not exist, spell removed as display reward.",
                                qinfo->GetQuestId(), qinfo->RewSpell, qinfo->RewSpell);
                qinfo->RewSpell = 0;                        // no spell reward will display for this quest
            }
            else if (!SpellMgr::IsSpellValid(spellInfo))
            {
                sLog.outErrorDb("Quest %u has `RewSpell` = %u but spell %u is broken, quest will not have a spell reward.",
                                qinfo->GetQuestId(), qinfo->RewSpell, qinfo->RewSpell);
                qinfo->RewSpell = 0;                        // no spell reward will display for this quest
            }
            else if (GetTalentSpellCost(qinfo->RewSpell))
            {
                sLog.outErrorDb("Quest %u has `RewSpell` = %u but spell %u is talent, quest will not have a spell reward.",
                                qinfo->GetQuestId(), qinfo->RewSpell, qinfo->RewSpell);
                qinfo->RewSpell = 0;                        // no spell reward will display for this quest
            }
        }

        if (qinfo->RewSpellCast)
        {
            SpellEntry const* spellInfo = sSpellStore.LookupEntry(qinfo->RewSpellCast);

            if (!spellInfo)
            {
                sLog.outErrorDb("Quest %u has `RewSpellCast` = %u but spell %u does not exist, quest will not have a spell reward.",
                                qinfo->GetQuestId(), qinfo->RewSpellCast, qinfo->RewSpellCast);
                qinfo->RewSpellCast = 0;                    // no spell will be casted on player
            }
            else if (!SpellMgr::IsSpellValid(spellInfo))
            {
                sLog.outErrorDb("Quest %u has `RewSpellCast` = %u but spell %u is broken, quest will not have a spell reward.",
                                qinfo->GetQuestId(), qinfo->RewSpellCast, qinfo->RewSpellCast);
                qinfo->RewSpellCast = 0;                    // no spell will be casted on player
            }
            else if (GetTalentSpellCost(qinfo->RewSpellCast))
            {
                sLog.outErrorDb("Quest %u has `RewSpell` = %u but spell %u is talent, quest will not have a spell reward.",
                                qinfo->GetQuestId(), qinfo->RewSpellCast, qinfo->RewSpellCast);
                qinfo->RewSpellCast = 0;                    // no spell will be casted on player
            }
        }

        if (qinfo->RewMailTemplateId)
        {
            if (!sMailTemplateStore.LookupEntry(qinfo->RewMailTemplateId))
            {
                sLog.outErrorDb("Quest %u has `RewMailTemplateId` = %u but mail template  %u does not exist, quest will not have a mail reward.",
                                qinfo->GetQuestId(), qinfo->RewMailTemplateId, qinfo->RewMailTemplateId);
                qinfo->RewMailTemplateId = 0;               // no mail will send to player
                qinfo->RewMailDelaySecs = 0;                // no mail will send to player
            }
            else if (usedMailTemplates.find(qinfo->RewMailTemplateId) != usedMailTemplates.end())
            {
                std::map<uint32, uint32>::const_iterator used_mt_itr = usedMailTemplates.find(qinfo->RewMailTemplateId);
                sLog.outErrorDb("Quest %u has `RewMailTemplateId` = %u but mail template  %u already used for quest %u, quest will not have a mail reward.",
                                qinfo->GetQuestId(), qinfo->RewMailTemplateId, qinfo->RewMailTemplateId, used_mt_itr->second);
                qinfo->RewMailTemplateId = 0;               // no mail will send to player
                qinfo->RewMailDelaySecs = 0;                // no mail will send to player
            }
            else
                usedMailTemplates[qinfo->RewMailTemplateId] = qinfo->GetQuestId();
        }

        if (qinfo->NextQuestInChain)
        {
            QuestMap::iterator qNextItr = mQuestTemplates.find(qinfo->NextQuestInChain);
            if (qNextItr == mQuestTemplates.end())
            {
                sLog.outErrorDb("Quest %u has `NextQuestInChain` = %u but quest %u does not exist, quest chain will not work.",
                                qinfo->GetQuestId(), qinfo->NextQuestInChain , qinfo->NextQuestInChain);
                qinfo->NextQuestInChain = 0;
            }
            else
                qNextItr->second->prevChainQuests.push_back(qinfo->GetQuestId());
        }

        // fill additional data stores
        if (qinfo->PrevQuestId)
        {
            if (mQuestTemplates.find(abs(qinfo->GetPrevQuestId())) == mQuestTemplates.end())
            {
                sLog.outErrorDb("Quest %d has PrevQuestId %i, but no such quest", qinfo->GetQuestId(), qinfo->GetPrevQuestId());
            }
            else
            {
                qinfo->prevQuests.push_back(qinfo->PrevQuestId);
            }
        }

        if (qinfo->NextQuestId)
        {
            QuestMap::iterator qNextItr = mQuestTemplates.find(abs(qinfo->GetNextQuestId()));
            if (qNextItr == mQuestTemplates.end())
            {
                sLog.outErrorDb("Quest %d has NextQuestId %i, but no such quest", qinfo->GetQuestId(), qinfo->GetNextQuestId());
            }
            else
            {
                int32 signedQuestId = qinfo->NextQuestId < 0 ? -int32(qinfo->GetQuestId()) : int32(qinfo->GetQuestId());
                qNextItr->second->prevQuests.push_back(signedQuestId);
            }
        }

        if (qinfo->ExclusiveGroup)
            m_ExclusiveQuestGroups.insert(ExclusiveQuestGroupsMap::value_type(qinfo->ExclusiveGroup, qinfo->GetQuestId()));

        if (qinfo->LimitTime)
            qinfo->SetSpecialFlag(QUEST_SPECIAL_FLAG_TIMED);
    }

    // check QUEST_SPECIAL_FLAG_EXPLORATION_OR_EVENT for spell with SPELL_EFFECT_QUEST_COMPLETE
    for (uint32 i = 0; i < sSpellStore.GetNumRows(); ++i)
    {
        SpellEntry const* spellInfo = sSpellStore.LookupEntry(i);
        if (!spellInfo)
            continue;

        for (int j = 0; j < MAX_EFFECT_INDEX; ++j)
        {
            if (spellInfo->Effect[j] != SPELL_EFFECT_QUEST_COMPLETE)
                continue;

            uint32 quest_id = spellInfo->EffectMiscValue[j];

            Quest const* quest = GetQuestTemplate(quest_id);

            // some quest referenced in spells not exist (outdated spells)
            if (!quest)
                continue;

            if (!quest->HasSpecialFlag(QUEST_SPECIAL_FLAG_EXPLORATION_OR_EVENT))
            {
                sLog.outErrorDb("Spell (id: %u) have SPELL_EFFECT_QUEST_COMPLETE for quest %u , but quest does not have SpecialFlags QUEST_SPECIAL_FLAG_EXPLORATION_OR_EVENT (2) set. Quest SpecialFlags should be corrected to enable this objective.", spellInfo->Id, quest_id);

                // The below forced alteration has been disabled because of spell 33824 / quest 10162.
                // A startup error will still occur with proper data in quest_template, but it will be possible to sucessfully complete the quest with the expected data.

                // this will prevent quest completing without objective
                // const_cast<Quest*>(quest)->SetSpecialFlag(QUEST_SPECIAL_FLAG_EXPLORATION_OR_EVENT);
            }
        }
    }

    sLog.outString();
    sLog.outString(">> Loaded " SIZEFMTD " quests definitions", mQuestTemplates.size());
}

void ObjectMgr::LoadQuestLocales()
{
    mQuestLocaleMap.clear();                                // need for reload case

    QueryResult* result = WorldDatabase.Query("SELECT entry,"
                          "Title_loc1,Details_loc1,Objectives_loc1,OfferRewardText_loc1,RequestItemsText_loc1,EndText_loc1,CompletedText_loc1,ObjectiveText1_loc1,ObjectiveText2_loc1,ObjectiveText3_loc1,ObjectiveText4_loc1,"
                          "Title_loc2,Details_loc2,Objectives_loc2,OfferRewardText_loc2,RequestItemsText_loc2,EndText_loc2,CompletedText_loc2,ObjectiveText1_loc2,ObjectiveText2_loc2,ObjectiveText3_loc2,ObjectiveText4_loc2,"
                          "Title_loc3,Details_loc3,Objectives_loc3,OfferRewardText_loc3,RequestItemsText_loc3,EndText_loc3,CompletedText_loc3,ObjectiveText1_loc3,ObjectiveText2_loc3,ObjectiveText3_loc3,ObjectiveText4_loc3,"
                          "Title_loc4,Details_loc4,Objectives_loc4,OfferRewardText_loc4,RequestItemsText_loc4,EndText_loc4,CompletedText_loc4,ObjectiveText1_loc4,ObjectiveText2_loc4,ObjectiveText3_loc4,ObjectiveText4_loc4,"
                          "Title_loc5,Details_loc5,Objectives_loc5,OfferRewardText_loc5,RequestItemsText_loc5,EndText_loc5,CompletedText_loc5,ObjectiveText1_loc5,ObjectiveText2_loc5,ObjectiveText3_loc5,ObjectiveText4_loc5,"
                          "Title_loc6,Details_loc6,Objectives_loc6,OfferRewardText_loc6,RequestItemsText_loc6,EndText_loc6,CompletedText_loc6,ObjectiveText1_loc6,ObjectiveText2_loc6,ObjectiveText3_loc6,ObjectiveText4_loc6,"
                          "Title_loc7,Details_loc7,Objectives_loc7,OfferRewardText_loc7,RequestItemsText_loc7,EndText_loc7,CompletedText_loc7,ObjectiveText1_loc7,ObjectiveText2_loc7,ObjectiveText3_loc7,ObjectiveText4_loc7,"
                          "Title_loc8,Details_loc8,Objectives_loc8,OfferRewardText_loc8,RequestItemsText_loc8,EndText_loc8,CompletedText_loc8,ObjectiveText1_loc8,ObjectiveText2_loc8,ObjectiveText3_loc8,ObjectiveText4_loc8"
                          " FROM locales_quest"
                                             );

    if (!result)
    {
        BarGoLink bar(1);

        bar.step();

        sLog.outString();
        sLog.outString(">> Loaded 0 Quest locale strings. DB table `locales_quest` is empty.");
        return;
    }

    BarGoLink bar(result->GetRowCount());

    do
    {
        Field* fields = result->Fetch();
        bar.step();

        uint32 entry = fields[0].GetUInt32();

        if (!GetQuestTemplate(entry))
        {
            ERROR_DB_STRICT_LOG("Table `locales_quest` has data for nonexistent quest entry %u, skipped.", entry);
            continue;
        }

        QuestLocale& data = mQuestLocaleMap[entry];

        for (int i = 1; i < MAX_LOCALE; ++i)
        {
            std::string str = fields[1 + 11 * (i - 1)].GetCppString();
            if (!str.empty())
            {
                int idx = GetOrNewIndexForLocale(LocaleConstant(i));
                if (idx >= 0)
                {
                    if ((int32)data.Title.size() <= idx)
                        data.Title.resize(idx + 1);

                    data.Title[idx] = str;
                }
            }
            str = fields[1 + 11 * (i - 1) + 1].GetCppString();
            if (!str.empty())
            {
                int idx = GetOrNewIndexForLocale(LocaleConstant(i));
                if (idx >= 0)
                {
                    if ((int32)data.Details.size() <= idx)
                        data.Details.resize(idx + 1);

                    data.Details[idx] = str;
                }
            }
            str = fields[1 + 11 * (i - 1) + 2].GetCppString();
            if (!str.empty())
            {
                int idx = GetOrNewIndexForLocale(LocaleConstant(i));
                if (idx >= 0)
                {
                    if ((int32)data.Objectives.size() <= idx)
                        data.Objectives.resize(idx + 1);

                    data.Objectives[idx] = str;
                }
            }
            str = fields[1 + 11 * (i - 1) + 3].GetCppString();
            if (!str.empty())
            {
                int idx = GetOrNewIndexForLocale(LocaleConstant(i));
                if (idx >= 0)
                {
                    if ((int32)data.OfferRewardText.size() <= idx)
                        data.OfferRewardText.resize(idx + 1);

                    data.OfferRewardText[idx] = str;
                }
            }
            str = fields[1 + 11 * (i - 1) + 4].GetCppString();
            if (!str.empty())
            {
                int idx = GetOrNewIndexForLocale(LocaleConstant(i));
                if (idx >= 0)
                {
                    if ((int32)data.RequestItemsText.size() <= idx)
                        data.RequestItemsText.resize(idx + 1);

                    data.RequestItemsText[idx] = str;
                }
            }
            str = fields[1 + 11 * (i - 1) + 5].GetCppString();
            if (!str.empty())
            {
                int idx = GetOrNewIndexForLocale(LocaleConstant(i));
                if (idx >= 0)
                {
                    if ((int32)data.EndText.size() <= idx)
                        data.EndText.resize(idx + 1);

                    data.EndText[idx] = str;
                }
            }
            str = fields[1 + 11 * (i - 1) + 6].GetCppString();
            if (!str.empty())
            {
                int idx = GetOrNewIndexForLocale(LocaleConstant(i));
                if (idx >= 0)
                {
                    if ((int32)data.CompletedText.size() <= idx)
                        data.CompletedText.resize(idx + 1);

                    data.CompletedText[idx] = str;
                }
            }
            for (int k = 0; k < 4; ++k)
            {
                str = fields[1 + 11 * (i - 1) + 7 + k].GetCppString();
                if (!str.empty())
                {
                    int idx = GetOrNewIndexForLocale(LocaleConstant(i));
                    if (idx >= 0)
                    {
                        if ((int32)data.ObjectiveText[k].size() <= idx)
                            data.ObjectiveText[k].resize(idx + 1);

                        data.ObjectiveText[k][idx] = str;
                    }
                }
            }
        }
    }
    while (result->NextRow());

    delete result;

    sLog.outString();
    sLog.outString(">> Loaded " SIZEFMTD " Quest locale strings", mQuestLocaleMap.size());
}

void ObjectMgr::LoadPageTexts()
{
    sPageTextStore.Load();
    sLog.outString(">> Loaded %u page texts", sPageTextStore.GetRecordCount());
    sLog.outString();

    for (uint32 i = 1; i < sPageTextStore.GetMaxEntry(); ++i)
    {
        // check data correctness
        PageText const* page = sPageTextStore.LookupEntry<PageText>(i);
        if (!page)
            continue;

        if (page->Next_Page && !sPageTextStore.LookupEntry<PageText>(page->Next_Page))
        {
            sLog.outErrorDb("Page text (Id: %u) has not existing next page (Id:%u)", i, page->Next_Page);
            continue;
        }

        // detect circular reference
        std::set<uint32> checkedPages;
        for (PageText const* pageItr = page; pageItr; pageItr = sPageTextStore.LookupEntry<PageText>(pageItr->Next_Page))
        {
            if (!pageItr->Next_Page)
                break;
            checkedPages.insert(pageItr->Page_ID);
            if (checkedPages.find(pageItr->Next_Page) != checkedPages.end())
            {
                std::ostringstream ss;
                ss << "The text page(s) ";
                for (std::set<uint32>::iterator itr = checkedPages.begin(); itr != checkedPages.end(); ++itr)
                    ss << *itr << " ";
                ss << "create(s) a circular reference, which can cause the server to freeze. Changing Next_Page of page "
                   << pageItr->Page_ID << " to 0";
                sLog.outErrorDb("%s", ss.str().c_str());
                const_cast<PageText*>(pageItr)->Next_Page = 0;
                break;
            }
        }
    }
}

void ObjectMgr::LoadPageTextLocales()
{
    mPageTextLocaleMap.clear();                             // need for reload case

    QueryResult* result = WorldDatabase.Query("SELECT entry,text_loc1,text_loc2,text_loc3,text_loc4,text_loc5,text_loc6,text_loc7,text_loc8 FROM locales_page_text");

    if (!result)
    {
        BarGoLink bar(1);

        bar.step();

        sLog.outString();
        sLog.outString(">> Loaded 0 PageText locale strings. DB table `locales_page_text` is empty.");
        return;
    }

    BarGoLink bar(result->GetRowCount());

    do
    {
        Field* fields = result->Fetch();
        bar.step();

        uint32 entry = fields[0].GetUInt32();

        if (!sPageTextStore.LookupEntry<PageText>(entry))
        {
            ERROR_DB_STRICT_LOG("Table `locales_page_text` has data for nonexistent page text entry %u, skipped.", entry);
            continue;
        }

        PageTextLocale& data = mPageTextLocaleMap[entry];

        for (int i = 1; i < MAX_LOCALE; ++i)
        {
            std::string str = fields[i].GetCppString();
            if (str.empty())
                continue;

            int idx = GetOrNewIndexForLocale(LocaleConstant(i));
            if (idx >= 0)
            {
                if ((int32)data.Text.size() <= idx)
                    data.Text.resize(idx + 1);

                data.Text[idx] = str;
            }
        }
    }
    while (result->NextRow());

    delete result;

    sLog.outString();
    sLog.outString(">> Loaded " SIZEFMTD " PageText locale strings", mPageTextLocaleMap.size());
}

void ObjectMgr::LoadInstanceEncounters()
{
    m_DungeonEncounters.clear();         // need for reload case

    QueryResult* result = WorldDatabase.Query("SELECT entry, creditType, creditEntry, lastEncounterDungeon FROM instance_encounters");

    if (!result)
    {
        BarGoLink bar(1);

        bar.step();

        sLog.outString();
        sLog.outString(">> Loaded 0 Instance Encounters. DB table `instance_encounters` is empty.");
        return;
    }

    BarGoLink bar(result->GetRowCount());

    do
    {
        Field* fields = result->Fetch();
        bar.step();

        uint32 entry = fields[0].GetUInt32();
        DungeonEncounterEntry const* dungeonEncounter = sDungeonEncounterStore.LookupEntry(entry);

        if (!dungeonEncounter)
        {
            sLog.outErrorDb("Table `instance_encounters` has an invalid encounter id %u, skipped!", entry);
            continue;
        }

        uint8 creditType = fields[1].GetUInt8();
        uint32 creditEntry = fields[2].GetUInt32();
        switch (creditType)
        {
            case ENCOUNTER_CREDIT_KILL_CREATURE:
            {
                CreatureInfo const* cInfo = sCreatureStorage.LookupEntry<CreatureInfo>(creditEntry);
                if (!cInfo)
                {
                    sLog.outErrorDb("Table `instance_encounters` has an invalid creature (entry %u) linked to the encounter %u (%s), skipped!", creditEntry, entry, dungeonEncounter->encounterName[0]);
                    continue;
                }
                break;
            }
            case ENCOUNTER_CREDIT_CAST_SPELL:
            {
                if (!sSpellStore.LookupEntry(creditEntry))
                {
                    // skip spells that aren't in dbc for now
                    // sLog.outErrorDb("Table `instance_encounters` has an invalid spell (entry %u) linked to the encounter %u (%s), skipped!", creditEntry, entry, dungeonEncounter->encounterName[0]);
                    continue;
                }
                break;
            }
            default:
                sLog.outErrorDb("Table `instance_encounters` has an invalid credit type (%u) for encounter %u (%s), skipped!", creditType, entry, dungeonEncounter->encounterName[0]);
                continue;
        }
        uint32 lastEncounterDungeon = fields[3].GetUInt32();

        m_DungeonEncounters.insert(DungeonEncounterMap::value_type(creditEntry, new DungeonEncounter(dungeonEncounter, EncounterCreditType(creditType), creditEntry, lastEncounterDungeon)));
    }
    while (result->NextRow());

    delete result;

    sLog.outString();
    sLog.outString(">> Loaded " SIZEFMTD " Instance Encounters", m_DungeonEncounters.size());
}

struct SQLInstanceLoader : public SQLStorageLoaderBase<SQLInstanceLoader, SQLStorage>
{
    template<class D>
    void convert_from_str(uint32 /*field_pos*/, char const* src, D& dst)
    {
        dst = D(sScriptMgr.GetScriptId(src));
    }
};

void ObjectMgr::LoadInstanceTemplate()
{
    SQLInstanceLoader loader;
    loader.Load(sInstanceTemplate);

    for (uint32 i = 0; i < sInstanceTemplate.GetMaxEntry(); ++i)
    {
        InstanceTemplate const* temp = GetInstanceTemplate(i);
        if (!temp)
            continue;

        MapEntry const* mapEntry = sMapStore.LookupEntry(temp->map);
        if (!mapEntry)
        {
            sLog.outErrorDb("ObjectMgr::LoadInstanceTemplate: bad mapid %d for template!", temp->map);
            sInstanceTemplate.EraseEntry(i);
            continue;
        }

        if (!mapEntry->Instanceable())
        {
            sLog.outErrorDb("ObjectMgr::LoadInstanceTemplate: non-instanceable mapid %d for template!", temp->map);
            sInstanceTemplate.EraseEntry(i);
            continue;
        }

        if (temp->parent > 0)
        {
            // check existence
            MapEntry const* parentEntry = sMapStore.LookupEntry(temp->parent);
            if (!parentEntry)
            {
                sLog.outErrorDb("ObjectMgr::LoadInstanceTemplate: bad parent map id %u for instance template %d template!",
                                temp->parent, temp->map);
                const_cast<InstanceTemplate*>(temp)->parent = 0;
                continue;
            }

            if (parentEntry->IsContinent())
            {
                sLog.outErrorDb("ObjectMgr::LoadInstanceTemplate: parent point to continent map id %u for instance template %d template, ignored, need be set only for non-continent parents!",
                                parentEntry->MapID, temp->map);
                const_cast<InstanceTemplate*>(temp)->parent = 0;
                continue;
            }
        }
    }

    sLog.outString(">> Loaded %u Instance Template definitions", sInstanceTemplate.GetRecordCount());
    sLog.outString();
}

struct SQLWorldLoader : public SQLStorageLoaderBase<SQLWorldLoader, SQLStorage>
{
    template<class D>
    void convert_from_str(uint32 /*field_pos*/, char const* src, D& dst)
    {
        dst = D(sScriptMgr.GetScriptId(src));
    }
};

void ObjectMgr::LoadWorldTemplate()
{
    SQLWorldLoader loader;
    loader.Load(sWorldTemplate, false);

    for (uint32 i = 0; i < sWorldTemplate.GetMaxEntry(); ++i)
    {
        WorldTemplate const* temp = GetWorldTemplate(i);
        if (!temp)
            continue;

        MapEntry const* mapEntry = sMapStore.LookupEntry(temp->map);
        if (!mapEntry)
        {
            sLog.outErrorDb("ObjectMgr::LoadWorldTemplate: bad mapid %d for template!", temp->map);
            sWorldTemplate.EraseEntry(i);
            continue;
        }

        if (mapEntry->Instanceable())
        {
            sLog.outErrorDb("ObjectMgr::LoadWorldTemplate: instanceable mapid %d for template!", temp->map);
            sWorldTemplate.EraseEntry(i);
            continue;
        }
    }

    sLog.outString(">> Loaded %u World Template definitions", sWorldTemplate.GetRecordCount());
    sLog.outString();
}

void ObjectMgr::LoadConditions()
{
    SQLWorldLoader loader;
    loader.Load(sConditionStorage);

    for (uint32 i = 0; i < sConditionStorage.GetMaxEntry(); ++i)
    {
        const PlayerCondition* condition = sConditionStorage.LookupEntry<PlayerCondition>(i);
        if (!condition)
            continue;

        if (!condition->IsValid())
        {
            sLog.outErrorDb("ObjectMgr::LoadConditions: invalid condition_entry %u, skip", i);
            sConditionStorage.EraseEntry(i);
            continue;
        }
    }

    sLog.outString(">> Loaded %u Condition definitions", sConditionStorage.GetRecordCount());
    sLog.outString();
}

GossipText const* ObjectMgr::GetGossipText(uint32 Text_ID) const
{
    GossipTextMap::const_iterator itr = mGossipText.find(Text_ID);
    if (itr != mGossipText.end())
        return &itr->second;
    return NULL;
}

void ObjectMgr::LoadGossipText()
{
    QueryResult* result = WorldDatabase.Query("SELECT * FROM npc_text");

    int count = 0;
    if (!result)
    {
        BarGoLink bar(1);
        bar.step();

        sLog.outString();
        sLog.outString(">> Loaded %u npc texts", count);
        return;
    }

    int cic;

    BarGoLink bar(result->GetRowCount());

    do
    {
        ++count;
        cic = 0;

        Field* fields = result->Fetch();

        bar.step();

        uint32 Text_ID    = fields[cic++].GetUInt32();
        if (!Text_ID)
        {
            sLog.outErrorDb("Table `npc_text` has record wit reserved id 0, ignore.");
            continue;
        }

        GossipText& gText = mGossipText[Text_ID];

        for (int i = 0; i < MAX_GOSSIP_TEXT_OPTIONS; ++i)
        {
            gText.Options[i].Text_0           = fields[cic++].GetCppString();
            gText.Options[i].Text_1           = fields[cic++].GetCppString();

            gText.Options[i].Language         = fields[cic++].GetUInt32();
            gText.Options[i].Probability      = fields[cic++].GetFloat();

            for (int j = 0; j < 3; ++j)
            {
                gText.Options[i].Emotes[j]._Delay  = fields[cic++].GetUInt32();
                gText.Options[i].Emotes[j]._Emote  = fields[cic++].GetUInt32();
            }
        }
    }
    while (result->NextRow());

    sLog.outString();
    sLog.outString(">> Loaded %u npc texts", count);
    delete result;
}

void ObjectMgr::LoadGossipTextLocales()
{
    mNpcTextLocaleMap.clear();                              // need for reload case

    QueryResult* result = WorldDatabase.Query("SELECT entry,"
                          "Text0_0_loc1,Text0_1_loc1,Text1_0_loc1,Text1_1_loc1,Text2_0_loc1,Text2_1_loc1,Text3_0_loc1,Text3_1_loc1,Text4_0_loc1,Text4_1_loc1,Text5_0_loc1,Text5_1_loc1,Text6_0_loc1,Text6_1_loc1,Text7_0_loc1,Text7_1_loc1,"
                          "Text0_0_loc2,Text0_1_loc2,Text1_0_loc2,Text1_1_loc2,Text2_0_loc2,Text2_1_loc2,Text3_0_loc2,Text3_1_loc1,Text4_0_loc2,Text4_1_loc2,Text5_0_loc2,Text5_1_loc2,Text6_0_loc2,Text6_1_loc2,Text7_0_loc2,Text7_1_loc2,"
                          "Text0_0_loc3,Text0_1_loc3,Text1_0_loc3,Text1_1_loc3,Text2_0_loc3,Text2_1_loc3,Text3_0_loc3,Text3_1_loc1,Text4_0_loc3,Text4_1_loc3,Text5_0_loc3,Text5_1_loc3,Text6_0_loc3,Text6_1_loc3,Text7_0_loc3,Text7_1_loc3,"
                          "Text0_0_loc4,Text0_1_loc4,Text1_0_loc4,Text1_1_loc4,Text2_0_loc4,Text2_1_loc4,Text3_0_loc4,Text3_1_loc1,Text4_0_loc4,Text4_1_loc4,Text5_0_loc4,Text5_1_loc4,Text6_0_loc4,Text6_1_loc4,Text7_0_loc4,Text7_1_loc4,"
                          "Text0_0_loc5,Text0_1_loc5,Text1_0_loc5,Text1_1_loc5,Text2_0_loc5,Text2_1_loc5,Text3_0_loc5,Text3_1_loc1,Text4_0_loc5,Text4_1_loc5,Text5_0_loc5,Text5_1_loc5,Text6_0_loc5,Text6_1_loc5,Text7_0_loc5,Text7_1_loc5,"
                          "Text0_0_loc6,Text0_1_loc6,Text1_0_loc6,Text1_1_loc6,Text2_0_loc6,Text2_1_loc6,Text3_0_loc6,Text3_1_loc1,Text4_0_loc6,Text4_1_loc6,Text5_0_loc6,Text5_1_loc6,Text6_0_loc6,Text6_1_loc6,Text7_0_loc6,Text7_1_loc6,"
                          "Text0_0_loc7,Text0_1_loc7,Text1_0_loc7,Text1_1_loc7,Text2_0_loc7,Text2_1_loc7,Text3_0_loc7,Text3_1_loc1,Text4_0_loc7,Text4_1_loc7,Text5_0_loc7,Text5_1_loc7,Text6_0_loc7,Text6_1_loc7,Text7_0_loc7,Text7_1_loc7, "
                          "Text0_0_loc8,Text0_1_loc8,Text1_0_loc8,Text1_1_loc8,Text2_0_loc8,Text2_1_loc8,Text3_0_loc8,Text3_1_loc1,Text4_0_loc8,Text4_1_loc8,Text5_0_loc8,Text5_1_loc8,Text6_0_loc8,Text6_1_loc8,Text7_0_loc8,Text7_1_loc8 "
                          " FROM locales_npc_text");

    if (!result)
    {
        BarGoLink bar(1);

        bar.step();

        sLog.outString();
        sLog.outString(">> Loaded 0 Quest locale strings. DB table `locales_npc_text` is empty.");
        return;
    }

    BarGoLink bar(result->GetRowCount());

    do
    {
        Field* fields = result->Fetch();
        bar.step();

        uint32 entry = fields[0].GetUInt32();

        if (!GetGossipText(entry))
        {
            ERROR_DB_STRICT_LOG("Table `locales_npc_text` has data for nonexistent gossip text entry %u, skipped.", entry);
            continue;
        }

        NpcTextLocale& data = mNpcTextLocaleMap[entry];

        for (int i = 1; i < MAX_LOCALE; ++i)
        {
            for (int j = 0; j < 8; ++j)
            {
                std::string str0 = fields[1 + 8 * 2 * (i - 1) + 2 * j].GetCppString();
                if (!str0.empty())
                {
                    int idx = GetOrNewIndexForLocale(LocaleConstant(i));
                    if (idx >= 0)
                    {
                        if ((int32)data.Text_0[j].size() <= idx)
                            data.Text_0[j].resize(idx + 1);

                        data.Text_0[j][idx] = str0;
                    }
                }
                std::string str1 = fields[1 + 8 * 2 * (i - 1) + 2 * j + 1].GetCppString();
                if (!str1.empty())
                {
                    int idx = GetOrNewIndexForLocale(LocaleConstant(i));
                    if (idx >= 0)
                    {
                        if ((int32)data.Text_1[j].size() <= idx)
                            data.Text_1[j].resize(idx + 1);

                        data.Text_1[j][idx] = str1;
                    }
                }
            }
        }
    }
    while (result->NextRow());

    delete result;

    sLog.outString();
    sLog.outString(">> Loaded " SIZEFMTD " NpcText locale strings", mNpcTextLocaleMap.size());
}

// not very fast function but it is called only once a day, or on starting-up
void ObjectMgr::ReturnOrDeleteOldMails(bool serverUp)
{
    time_t basetime = time(NULL);
    DEBUG_LOG("Returning mails current time: hour: %d, minute: %d, second: %d ", localtime(&basetime)->tm_hour, localtime(&basetime)->tm_min, localtime(&basetime)->tm_sec);
    // delete all old mails without item and without body immediately, if starting server
    if (!serverUp)
        CharacterDatabase.PExecute("DELETE FROM mail WHERE expire_time < '" UI64FMTD "' AND has_items = '0' AND body = ''", (uint64)basetime);
    //                                                     0  1           2      3        4         5           6   7       8
    QueryResult* result = CharacterDatabase.PQuery("SELECT id,messageType,sender,receiver,has_items,expire_time,cod,checked,mailTemplateId FROM mail WHERE expire_time < '" UI64FMTD "'", (uint64)basetime);
    if (!result)
    {
        BarGoLink bar(1);
        bar.step();
        sLog.outString();
        sLog.outString(">> Only expired mails (need to be return or delete) or DB table `mail` is empty.");
        return;                                             // any mails need to be returned or deleted
    }

    // std::ostringstream delitems, delmails; // will be here for optimization
    // bool deletemail = false, deleteitem = false;
    // delitems << "DELETE FROM item_instance WHERE guid IN ( ";
    // delmails << "DELETE FROM mail WHERE id IN ( "

    BarGoLink bar(result->GetRowCount());
    uint32 count = 0;
    Field* fields;

    do
    {
        bar.step();

        fields = result->Fetch();
        Mail* m = new Mail;
        m->messageID = fields[0].GetUInt32();
        m->messageType = fields[1].GetUInt8();
        m->sender = fields[2].GetUInt32();
        m->receiverGuid = ObjectGuid(HIGHGUID_PLAYER, fields[3].GetUInt32());
        bool has_items = fields[4].GetBool();
        m->expire_time = (time_t)fields[5].GetUInt64();
        m->deliver_time = 0;
        m->COD = fields[6].GetUInt32();
        m->checked = fields[7].GetUInt32();
        m->mailTemplateId = fields[8].GetInt16();

        Player* pl = 0;
        if (serverUp)
            pl = GetPlayer(m->receiverGuid);
        if (pl)
        {
            // this code will run very improbably (the time is between 4 and 5 am, in game is online a player, who has old mail
            // his in mailbox and he has already listed his mails )
            delete m;
            continue;
        }
        // delete or return mail:
        if (has_items)
        {
            QueryResult* resultItems = CharacterDatabase.PQuery("SELECT item_guid,item_template FROM mail_items WHERE mail_id='%u'", m->messageID);
            if (resultItems)
            {
                do
                {
                    Field* fields2 = resultItems->Fetch();

                    uint32 item_guid_low = fields2[0].GetUInt32();
                    uint32 item_template = fields2[1].GetUInt32();

                    m->AddItem(item_guid_low, item_template);
                }
                while (resultItems->NextRow());

                delete resultItems;
            }
            // if it is mail from non-player, or if it's already return mail, it shouldn't be returned, but deleted
            if (m->messageType != MAIL_NORMAL || (m->checked & (MAIL_CHECK_MASK_COD_PAYMENT | MAIL_CHECK_MASK_RETURNED)))
            {
                // mail open and then not returned
                for (MailItemInfoVec::iterator itr2 = m->items.begin(); itr2 != m->items.end(); ++itr2)
                    CharacterDatabase.PExecute("DELETE FROM item_instance WHERE guid = '%u'", itr2->item_guid);
            }
            else
            {
                // mail will be returned:
                CharacterDatabase.PExecute("UPDATE mail SET sender = '%u', receiver = '%u', expire_time = '" UI64FMTD "', deliver_time = '" UI64FMTD "',cod = '0', checked = '%u' WHERE id = '%u'",
                                           m->receiverGuid.GetCounter(), m->sender, (uint64)(basetime + 30 * DAY), (uint64)basetime, MAIL_CHECK_MASK_RETURNED, m->messageID);
                for (MailItemInfoVec::iterator itr2 = m->items.begin(); itr2 != m->items.end(); ++itr2)
                {
                    // update receiver in mail items for its proper delivery, and in instance_item for avoid lost item at sender delete
                    CharacterDatabase.PExecute("UPDATE mail_items SET receiver = %u WHERE item_guid = '%u'", m->sender, itr2->item_guid);
                    CharacterDatabase.PExecute("UPDATE item_instance SET owner_guid = %u WHERE guid = '%u'", m->sender, itr2->item_guid);
                }
                delete m;
                continue;
            }
        }

        // deletemail = true;
        // delmails << m->messageID << ", ";
        CharacterDatabase.PExecute("DELETE FROM mail WHERE id = '%u'", m->messageID);
        delete m;
        ++count;
    }
    while (result->NextRow());
    delete result;

    sLog.outString();
    sLog.outString(">> Loaded %u mails", count);
}

void ObjectMgr::LoadQuestAreaTriggers()
{
    mQuestAreaTriggerMap.clear();                           // need for reload case

    QueryResult* result = WorldDatabase.Query("SELECT id,quest FROM areatrigger_involvedrelation");

    uint32 count = 0;

    if (!result)
    {
        BarGoLink bar(1);
        bar.step();

        sLog.outString();
        sLog.outString(">> Loaded %u quest trigger points", count);
        return;
    }

    BarGoLink bar(result->GetRowCount());

    do
    {
        ++count;
        bar.step();

        Field* fields = result->Fetch();

        uint32 trigger_ID = fields[0].GetUInt32();
        uint32 quest_ID   = fields[1].GetUInt32();

        AreaTriggerEntry const* atEntry = sAreaTriggerStore.LookupEntry(trigger_ID);
        if (!atEntry)
        {
            sLog.outErrorDb("Table `areatrigger_involvedrelation` has area trigger (ID: %u) not listed in `AreaTrigger.dbc`.", trigger_ID);
            continue;
        }

        Quest const* quest = GetQuestTemplate(quest_ID);
        if (!quest)
        {
            sLog.outErrorDb("Table `areatrigger_involvedrelation` has record (id: %u) for not existing quest %u", trigger_ID, quest_ID);
            continue;
        }

        if (!quest->HasSpecialFlag(QUEST_SPECIAL_FLAG_EXPLORATION_OR_EVENT))
        {
            sLog.outErrorDb("Table `areatrigger_involvedrelation` has record (id: %u) for not quest %u, but quest not have flag QUEST_SPECIAL_FLAG_EXPLORATION_OR_EVENT. Trigger or quest flags must be fixed, quest modified to require objective.", trigger_ID, quest_ID);

            // this will prevent quest completing without objective
            const_cast<Quest*>(quest)->SetSpecialFlag(QUEST_SPECIAL_FLAG_EXPLORATION_OR_EVENT);

            // continue; - quest modified to required objective and trigger can be allowed.
        }

        mQuestAreaTriggerMap[trigger_ID] = quest_ID;
    }
    while (result->NextRow());

    delete result;

    sLog.outString();
    sLog.outString(">> Loaded %u quest trigger points", count);
}

void ObjectMgr::LoadTavernAreaTriggers()
{
    mTavernAreaTriggerSet.clear();                          // need for reload case

    QueryResult* result = WorldDatabase.Query("SELECT id FROM areatrigger_tavern");

    uint32 count = 0;

    if (!result)
    {
        BarGoLink bar(1);
        bar.step();

        sLog.outString();
        sLog.outString(">> Loaded %u tavern triggers", count);
        return;
    }

    BarGoLink bar(result->GetRowCount());

    do
    {
        ++count;
        bar.step();

        Field* fields = result->Fetch();

        uint32 Trigger_ID      = fields[0].GetUInt32();

        AreaTriggerEntry const* atEntry = sAreaTriggerStore.LookupEntry(Trigger_ID);
        if (!atEntry)
        {
            sLog.outErrorDb("Table `areatrigger_tavern` has area trigger (ID:%u) not listed in `AreaTrigger.dbc`.", Trigger_ID);
            continue;
        }

        mTavernAreaTriggerSet.insert(Trigger_ID);
    }
    while (result->NextRow());

    delete result;

    sLog.outString();
    sLog.outString(">> Loaded %u tavern triggers", count);
}

uint32 ObjectMgr::GetNearestTaxiNode(float x, float y, float z, uint32 mapid, Team team)
{
    bool found = false;
    float dist;
    uint32 id = 0;

    for (uint32 i = 1; i < sTaxiNodesStore.GetNumRows(); ++i)
    {
        TaxiNodesEntry const* node = sTaxiNodesStore.LookupEntry(i);
        if (!node || node->map_id != mapid || !node->MountCreatureID[team == ALLIANCE ? 1 : 0])
            continue;

        uint8  field   = (uint8)((i - 1) / 32);
        uint32 submask = 1 << ((i - 1) % 32);

        // skip not taxi network nodes
        if ((sTaxiNodesMask[field] & submask) == 0)
            continue;

        float dist2 = (node->x - x) * (node->x - x) + (node->y - y) * (node->y - y) + (node->z - z) * (node->z - z);
        if (found)
        {
            if (dist2 < dist)
            {
                dist = dist2;
                id = i;
            }
        }
        else
        {
            found = true;
            dist = dist2;
            id = i;
        }
    }

    return id;
}

void ObjectMgr::GetTaxiPath(uint32 source, uint32 destination, uint32& path, uint32& cost)
{
    TaxiPathSetBySource::iterator src_i = sTaxiPathSetBySource.find(source);
    if (src_i == sTaxiPathSetBySource.end())
    {
        path = 0;
        cost = 0;
        return;
    }

    TaxiPathSetForSource& pathSet = src_i->second;

    TaxiPathSetForSource::iterator dest_i = pathSet.find(destination);
    if (dest_i == pathSet.end())
    {
        path = 0;
        cost = 0;
        return;
    }

    cost = dest_i->second.price;
    path = dest_i->second.ID;
}

uint32 ObjectMgr::GetTaxiMountDisplayId(uint32 id, Team team, bool allowed_alt_team /* = false */)
{
    uint16 mount_entry = 0;

    // select mount creature id
    TaxiNodesEntry const* node = sTaxiNodesStore.LookupEntry(id);
    if (node)
    {
        if (team == ALLIANCE)
        {
            mount_entry = node->MountCreatureID[1];
            if (!mount_entry && allowed_alt_team)
                mount_entry = node->MountCreatureID[0];
        }
        else if (team == HORDE)
        {
            mount_entry = node->MountCreatureID[0];

            if (!mount_entry && allowed_alt_team)
                mount_entry = node->MountCreatureID[1];
        }
    }

    CreatureInfo const* mount_info = GetCreatureTemplate(mount_entry);
    if (!mount_info)
        return 0;

    uint16 mount_id = Creature::ChooseDisplayId(mount_info);
    if (!mount_id)
        return 0;

    CreatureModelInfo const* minfo = GetCreatureModelRandomGender(mount_id);
    if (minfo)
        mount_id = minfo->modelid;

    return mount_id;
}

void ObjectMgr::LoadGraveyardZones()
{
    mGraveYardMap.clear();                                  // need for reload case

    QueryResult* result = WorldDatabase.Query("SELECT id,ghost_zone,faction FROM game_graveyard_zone");

    uint32 count = 0;

    if (!result)
    {
        BarGoLink bar(1);
        bar.step();

        sLog.outString();
        sLog.outString(">> Loaded %u graveyard-zone links", count);
        return;
    }

    BarGoLink bar(result->GetRowCount());

    do
    {
        ++count;
        bar.step();

        Field* fields = result->Fetch();

        uint32 safeLocId = fields[0].GetUInt32();
        uint32 zoneId = fields[1].GetUInt32();
        uint32 team   = fields[2].GetUInt32();

        WorldSafeLocsEntry const* entry = sWorldSafeLocsStore.LookupEntry(safeLocId);
        if (!entry)
        {
            sLog.outErrorDb("Table `game_graveyard_zone` has record for not existing graveyard (WorldSafeLocs.dbc id) %u, skipped.", safeLocId);
            continue;
        }

        AreaTableEntry const* areaEntry = GetAreaEntryByAreaID(zoneId);
        if (!areaEntry)
        {
            sLog.outErrorDb("Table `game_graveyard_zone` has record for not existing zone id (%u), skipped.", zoneId);
            continue;
        }

        if (areaEntry->zone != 0)
        {
            sLog.outErrorDb("Table `game_graveyard_zone` has record subzone id (%u) instead of zone, skipped.", zoneId);
            continue;
        }

        if (team != TEAM_BOTH_ALLOWED && team != HORDE && team != ALLIANCE)
        {
            sLog.outErrorDb("Table `game_graveyard_zone` has record for non player faction (%u), skipped.", team);
            continue;
        }

        if (!AddGraveYardLink(safeLocId, zoneId, Team(team), false))
            sLog.outErrorDb("Table `game_graveyard_zone` has a duplicate record for Graveyard (ID: %u) and Zone (ID: %u), skipped.", safeLocId, zoneId);
    }
    while (result->NextRow());

    delete result;

    sLog.outString();
    sLog.outString(">> Loaded %u graveyard-zone links", count);
}

WorldSafeLocsEntry const* ObjectMgr::GetClosestGraveYard(float x, float y, float z, uint32 MapId, Team team)
{
    // search for zone associated closest graveyard
    uint32 zoneId = sTerrainMgr.GetZoneId(MapId, x, y, z);

    // Simulate std. algorithm:
    //   found some graveyard associated to (ghost_zone,ghost_map)
    //
    //   if mapId == graveyard.mapId (ghost in plain zone or city or battleground) and search graveyard at same map
    //     then check faction
    //   if mapId != graveyard.mapId (ghost in instance) and search any graveyard associated
    //     then check faction
    GraveYardMapBounds bounds = mGraveYardMap.equal_range(zoneId);

    if (bounds.first == bounds.second)
    {
        sLog.outErrorDb("Table `game_graveyard_zone` incomplete: Zone %u Team %u does not have a linked graveyard.", zoneId, uint32(team));
        return NULL;
    }

    // at corpse map
    bool foundNear = false;
    float distNear;
    WorldSafeLocsEntry const* entryNear = NULL;

    // at entrance map for corpse map
    bool foundEntr = false;
    float distEntr;
    WorldSafeLocsEntry const* entryEntr = NULL;

    // some where other
    WorldSafeLocsEntry const* entryFar = NULL;

    MapEntry const* mapEntry = sMapStore.LookupEntry(MapId);

    for (GraveYardMap::const_iterator itr = bounds.first; itr != bounds.second; ++itr)
    {
        GraveYardData const& data = itr->second;

        // Checked on load
        WorldSafeLocsEntry const* entry = sWorldSafeLocsStore.LookupEntry(data.safeLocId);

        // skip enemy faction graveyard
        // team == TEAM_BOTH_ALLOWED case can be at call from .neargrave
        // TEAM_INVALID != team for all teams
        if (data.team != TEAM_BOTH_ALLOWED && data.team != team && team != TEAM_BOTH_ALLOWED)
            continue;

        // find now nearest graveyard at other (continent) map
        if (MapId != entry->map_id)
        {
            // if find graveyard at different map from where entrance placed (or no entrance data), use any first
            if (!mapEntry ||
                    mapEntry->ghost_entrance_map < 0 ||
                    uint32(mapEntry->ghost_entrance_map) != entry->map_id ||
                    (mapEntry->ghost_entrance_x == 0 && mapEntry->ghost_entrance_y == 0))
            {
                // not have any coordinates for check distance anyway
                entryFar = entry;
                continue;
            }

            // at entrance map calculate distance (2D);
            float dist2 = (entry->x - mapEntry->ghost_entrance_x) * (entry->x - mapEntry->ghost_entrance_x)
                          + (entry->y - mapEntry->ghost_entrance_y) * (entry->y - mapEntry->ghost_entrance_y);
            if (foundEntr)
            {
                if (dist2 < distEntr)
                {
                    distEntr = dist2;
                    entryEntr = entry;
                }
            }
            else
            {
                foundEntr = true;
                distEntr = dist2;
                entryEntr = entry;
            }
        }
        // find now nearest graveyard at same map
        else
        {
            float dist2 = (entry->x - x) * (entry->x - x) + (entry->y - y) * (entry->y - y) + (entry->z - z) * (entry->z - z);
            if (foundNear)
            {
                if (dist2 < distNear)
                {
                    distNear = dist2;
                    entryNear = entry;
                }
            }
            else
            {
                foundNear = true;
                distNear = dist2;
                entryNear = entry;
            }
        }
    }

    if (entryNear)
        return entryNear;

    if (entryEntr)
        return entryEntr;

    return entryFar;
}

GraveYardData const* ObjectMgr::FindGraveYardData(uint32 id, uint32 zoneId) const
{
    GraveYardMapBounds bounds = mGraveYardMap.equal_range(zoneId);

    for (GraveYardMap::const_iterator itr = bounds.first; itr != bounds.second; ++itr)
    {
        if (itr->second.safeLocId == id)
            return &itr->second;
    }

    return NULL;
}

bool ObjectMgr::AddGraveYardLink(uint32 id, uint32 zoneId, Team team, bool inDB)
{
    if (FindGraveYardData(id, zoneId))                      // This ensures that (safeLoc)Id,  zoneId is unique in mGraveYardMap
        return false;

    // add link to loaded data
    GraveYardData data;
    data.safeLocId = id;
    data.team = team;

    mGraveYardMap.insert(GraveYardMap::value_type(zoneId, data));

    // add link to DB
    if (inDB)
        WorldDatabase.PExecuteLog("INSERT INTO game_graveyard_zone ( id,ghost_zone,faction) VALUES ('%u', '%u','%u')", id, zoneId, uint32(team));

    return true;
}

void ObjectMgr::SetGraveYardLinkTeam(uint32 id, uint32 zoneId, Team team)
{
    std::pair<GraveYardMap::iterator, GraveYardMap::iterator> bounds = mGraveYardMap.equal_range(zoneId);

    for (GraveYardMap::iterator itr = bounds.first; itr != bounds.second; ++itr)
    {
        GraveYardData& data = itr->second;

        // skip not matching safezone id
        if (data.safeLocId != id)
            continue;

        data.team = team;                                   // Validate link
        return;
    }

    if (team == TEAM_INVALID)
        return;

    // Link expected but not exist.
    sLog.outErrorDb("ObjectMgr::SetGraveYardLinkTeam called for safeLoc %u, zoneId %u, but no graveyard link for this found in database.", id, zoneId);
    AddGraveYardLink(id, zoneId, team);                     // Add to prevent further error message and correct mechanismn
}

void ObjectMgr::LoadAreaTriggerTeleports()
{
    mAreaTriggers.clear();                                  // need for reload case

    uint32 count = 0;

    //                                                0   1               2              3               4           5            6                    7                           8           9                  10                 11                 12
    QueryResult* result = WorldDatabase.Query("SELECT id, required_level, required_item, required_item2, heroic_key, heroic_key2, required_quest_done, required_quest_done_heroic, target_map, target_position_x, target_position_y, target_position_z, target_orientation FROM areatrigger_teleport");
    if (!result)
    {

        BarGoLink bar(1);

        bar.step();

        sLog.outString();
        sLog.outString(">> Loaded %u area trigger teleport definitions", count);
        return;
    }

    BarGoLink bar(result->GetRowCount());

    do
    {
        Field* fields = result->Fetch();

        bar.step();

        ++count;

        uint32 Trigger_ID = fields[0].GetUInt32();

        AreaTrigger at;

        at.requiredLevel        = fields[1].GetUInt8();
        at.requiredItem         = fields[2].GetUInt32();
        at.requiredItem2        = fields[3].GetUInt32();
        at.heroicKey            = fields[4].GetUInt32();
        at.heroicKey2           = fields[5].GetUInt32();
        at.requiredQuest        = fields[6].GetUInt32();
        at.requiredQuestHeroic  = fields[7].GetUInt32();
        at.target_mapId         = fields[8].GetUInt32();
        at.target_X             = fields[9].GetFloat();
        at.target_Y             = fields[10].GetFloat();
        at.target_Z             = fields[11].GetFloat();
        at.target_Orientation   = fields[12].GetFloat();

        AreaTriggerEntry const* atEntry = sAreaTriggerStore.LookupEntry(Trigger_ID);
        if (!atEntry)
        {
            sLog.outErrorDb("Table `areatrigger_teleport` has area trigger (ID:%u) not listed in `AreaTrigger.dbc`.", Trigger_ID);
            continue;
        }

        if (at.requiredItem)
        {
            ItemPrototype const* pProto = GetItemPrototype(at.requiredItem);
            if (!pProto)
            {
                sLog.outError("Table `areatrigger_teleport` has nonexistent key item %u for trigger %u, removing key requirement.", at.requiredItem, Trigger_ID);
                at.requiredItem = 0;
            }
        }

        if (at.requiredItem2)
        {
            ItemPrototype const* pProto = GetItemPrototype(at.requiredItem2);
            if (!pProto)
            {
                sLog.outError("Table `areatrigger_teleport` has nonexistent second key item %u for trigger %u, remove key requirement.", at.requiredItem2, Trigger_ID);
                at.requiredItem2 = 0;
            }
        }

        if (at.heroicKey)
        {
            ItemPrototype const* pProto = GetItemPrototype(at.heroicKey);
            if (!pProto)
            {
                sLog.outError("Table `areatrigger_teleport` has nonexistent heroic key item %u for trigger %u, remove key requirement.", at.heroicKey, Trigger_ID);
                at.heroicKey = 0;
            }
        }

        if (at.heroicKey2)
        {
            ItemPrototype const* pProto = GetItemPrototype(at.heroicKey2);
            if (!pProto)
            {
                sLog.outError("Table `areatrigger_teleport` has nonexistent heroic second key item %u for trigger %u, remove key requirement.", at.heroicKey2, Trigger_ID);
                at.heroicKey2 = 0;
            }
        }

        if (at.requiredQuest)
        {
            QuestMap::iterator qReqItr = mQuestTemplates.find(at.requiredQuest);
            if (qReqItr == mQuestTemplates.end())
            {
                sLog.outErrorDb("Table `areatrigger_teleport` has nonexistent required quest %u for trigger %u, remove quest done requirement.", at.requiredQuest, Trigger_ID);
                at.requiredQuest = 0;
            }
        }

        if (at.requiredQuestHeroic)
        {
            QuestMap::iterator qReqItr = mQuestTemplates.find(at.requiredQuestHeroic);
            if (qReqItr == mQuestTemplates.end())
            {
                sLog.outErrorDb("Table `areatrigger_teleport` has nonexistent required heroic quest %u for trigger %u, remove quest done requirement.", at.requiredQuestHeroic, Trigger_ID);
                at.requiredQuestHeroic = 0;
            }
        }

        MapEntry const* mapEntry = sMapStore.LookupEntry(at.target_mapId);
        if (!mapEntry)
        {
            sLog.outErrorDb("Table `areatrigger_teleport` has nonexistent target map (ID: %u) for Area trigger (ID:%u).", at.target_mapId, Trigger_ID);
            continue;
        }

        if (at.target_X == 0 && at.target_Y == 0 && at.target_Z == 0)
        {
            sLog.outErrorDb("Table `areatrigger_teleport` has area trigger (ID:%u) without target coordinates.", Trigger_ID);
            continue;
        }

        mAreaTriggers[Trigger_ID] = at;
    }
    while (result->NextRow());

    delete result;

    sLog.outString();
    sLog.outString(">> Loaded %u area trigger teleport definitions", count);
}

/*
 * Searches for the areatrigger which teleports players out of the given map (only direct to continent)
 */
AreaTrigger const* ObjectMgr::GetGoBackTrigger(uint32 map_id) const
{
    const MapEntry* mapEntry = sMapStore.LookupEntry(map_id);
    if (!mapEntry || mapEntry->ghost_entrance_map < 0)
        return NULL;

    // Try to find one that teleports to the map we want to enter
    std::list<AreaTrigger const*> ghostTrigger;
    AreaTrigger const* compareTrigger = NULL;
    for (AreaTriggerMap::const_iterator itr = mAreaTriggers.begin(); itr != mAreaTriggers.end(); ++itr)
    {
        if (itr->second.target_mapId == uint32(mapEntry->ghost_entrance_map))
        {
            ghostTrigger.push_back(&itr->second);
            // First run, only consider AreaTrigger that teleport in the proper map
            if ((!compareTrigger || itr->second.IsLessOrEqualThan(compareTrigger)) && sAreaTriggerStore.LookupEntry(itr->first)->mapid == map_id)
            {
                if (itr->second.IsMinimal())
                    return &itr->second;

                compareTrigger = &itr->second;
            }
<<<<<<< HEAD
        }
    }
    if (compareTrigger)
        return compareTrigger;

    // Second attempt: take one fitting
    for (std::list<AreaTrigger const*>::const_iterator itr = ghostTrigger.begin(); itr != ghostTrigger.end(); ++itr)
    {
        if (!compareTrigger || (*itr)->IsLessOrEqualThan(compareTrigger))
        {
            if ((*itr)->IsMinimal())
                return *itr;

            compareTrigger = *itr;
        }
    }
=======
        }
    }
    if (compareTrigger)
        return compareTrigger;

    // Second attempt: take one fitting
    for (std::list<AreaTrigger const*>::const_iterator itr = ghostTrigger.begin(); itr != ghostTrigger.end(); ++itr)
    {
        if (!compareTrigger || (*itr)->IsLessOrEqualThan(compareTrigger))
        {
            if ((*itr)->IsMinimal())
                return *itr;

            compareTrigger = *itr;
        }
    }
>>>>>>> cf39794c
    return compareTrigger;
}

/**
 * Searches for the areatrigger which teleports players to the given map
 */
AreaTrigger const* ObjectMgr::GetMapEntranceTrigger(uint32 Map) const
{
    AreaTrigger const* compareTrigger = NULL;
    MapEntry const* mEntry = sMapStore.LookupEntry(Map);

    for (AreaTriggerMap::const_iterator itr = mAreaTriggers.begin(); itr != mAreaTriggers.end(); ++itr)
    {
        if (itr->second.target_mapId == Map)
        {
            if (mEntry->Instanceable())
            {
                // Remark that IsLessOrEqualThan is no total order, and a->IsLeQ(b) != !b->IsLeQ(a)
                if (!compareTrigger || compareTrigger->IsLessOrEqualThan(&itr->second))
                    compareTrigger = &itr->second;
            }
            else
            {
                if (!compareTrigger || itr->second.IsLessOrEqualThan(compareTrigger))
                {
                    if (itr->second.IsMinimal())
                        return &itr->second;

                    compareTrigger = &itr->second;
                }
            }
        }
    }
    return compareTrigger;
}

void ObjectMgr::PackGroupIds()
{
    // this routine renumbers groups in such a way so they start from 1 and go up

    // obtain set of all groups
    std::set<uint32> groupIds;

    // all valid ids are in the instance table
    // any associations to ids not in this table are assumed to be
    // cleaned already in CleanupInstances
    QueryResult* result = CharacterDatabase.Query("SELECT groupId FROM groups");
    if (result)
    {
        do
        {
            Field* fields = result->Fetch();

            uint32 id = fields[0].GetUInt32();

            if (id == 0)
            {
                CharacterDatabase.BeginTransaction();
                CharacterDatabase.PExecute("DELETE FROM groups WHERE groupId = '%u'", id);
                CharacterDatabase.PExecute("DELETE FROM group_member WHERE groupId = '%u'", id);
                CharacterDatabase.CommitTransaction();
                continue;
            }

            groupIds.insert(id);
        }
        while (result->NextRow());
        delete result;
    }

    BarGoLink bar(groupIds.size() + 1);
    bar.step();

    uint32 groupId = 1;
    // we do assume std::set is sorted properly on integer value
    for (std::set<uint32>::iterator i = groupIds.begin(); i != groupIds.end(); ++i)
    {
        if (*i != groupId)
        {
            // remap group id
            CharacterDatabase.BeginTransaction();
            CharacterDatabase.PExecute("UPDATE groups SET groupId = '%u' WHERE groupId = '%u'", groupId, *i);
            CharacterDatabase.PExecute("UPDATE group_member SET groupId = '%u' WHERE groupId = '%u'", groupId, *i);
            CharacterDatabase.CommitTransaction();
        }

        ++groupId;
        bar.step();
    }

    sLog.outString(">> Group Ids remapped, next group id is %u", groupId);
    sLog.outString();
}

void ObjectMgr::SetHighestGuids()
{
    QueryResult* result = CharacterDatabase.Query("SELECT MAX(guid) FROM characters");
    if (result)
    {
        m_CharGuids.Set((*result)[0].GetUInt32() + 1);
        delete result;
    }

    result = WorldDatabase.Query("SELECT MAX(guid) FROM creature");
    if (result)
    {
        m_FirstTemporaryCreatureGuid = (*result)[0].GetUInt32() + 1;
        delete result;
    }

    result = CharacterDatabase.Query("SELECT MAX(guid) FROM item_instance");
    if (result)
    {
        m_ItemGuids.Set((*result)[0].GetUInt32() + 1);
        delete result;
    }

    result = CharacterDatabase.Query("SELECT MAX(id) FROM instance");
    if (result)
    {
        m_InstanceGuids.Set((*result)[0].GetUInt32() + 1);
        delete result;
    }

    // Cleanup other tables from nonexistent guids (>=m_hiItemGuid)
    CharacterDatabase.BeginTransaction();
    CharacterDatabase.PExecute("DELETE FROM character_inventory WHERE item >= '%u'", m_ItemGuids.GetNextAfterMaxUsed());
    CharacterDatabase.PExecute("DELETE FROM mail_items WHERE item_guid >= '%u'", m_ItemGuids.GetNextAfterMaxUsed());
    CharacterDatabase.PExecute("DELETE FROM auction WHERE itemguid >= '%u'", m_ItemGuids.GetNextAfterMaxUsed());
    CharacterDatabase.PExecute("DELETE FROM guild_bank_item WHERE item_guid >= '%u'", m_ItemGuids.GetNextAfterMaxUsed());
    CharacterDatabase.CommitTransaction();

    result = WorldDatabase.Query("SELECT MAX(guid) FROM gameobject");
    if (result)
    {
        m_FirstTemporaryGameObjectGuid = (*result)[0].GetUInt32() + 1;
        delete result;
    }

    result = CharacterDatabase.Query("SELECT MAX(id) FROM auction");
    if (result)
    {
        m_AuctionIds.Set((*result)[0].GetUInt32() + 1);
        delete result;
    }

    result = CharacterDatabase.Query("SELECT MAX(id) FROM mail");
    if (result)
    {
        m_MailIds.Set((*result)[0].GetUInt32() + 1);
        delete result;
    }

    result = CharacterDatabase.Query("SELECT MAX(guid) FROM corpse");
    if (result)
    {
        m_CorpseGuids.Set((*result)[0].GetUInt32() + 1);
        delete result;
    }

    result = CharacterDatabase.Query("SELECT MAX(arenateamid) FROM arena_team");
    if (result)
    {
        m_ArenaTeamIds.Set((*result)[0].GetUInt32() + 1);
        delete result;
    }

    result = CharacterDatabase.Query("SELECT MAX(setguid) FROM character_equipmentsets");
    if (result)
    {
        m_EquipmentSetIds.Set((*result)[0].GetUInt64() + 1);
        delete result;
    }

    result = CharacterDatabase.Query("SELECT MAX(guildid) FROM guild");
    if (result)
    {
        m_GuildIds.Set((*result)[0].GetUInt32() + 1);
        delete result;
    }

    result = CharacterDatabase.Query("SELECT MAX(groupId) FROM groups");
    if (result)
    {
        m_GroupGuids.Set((*result)[0].GetUInt32() + 1);
        delete result;
    }

    // setup reserved ranges for static guids spawn
    m_StaticCreatureGuids.Set(m_FirstTemporaryCreatureGuid);
    m_FirstTemporaryCreatureGuid += sWorld.getConfig(CONFIG_UINT32_GUID_RESERVE_SIZE_CREATURE);

    m_StaticGameObjectGuids.Set(m_FirstTemporaryGameObjectGuid);
    m_FirstTemporaryGameObjectGuid += sWorld.getConfig(CONFIG_UINT32_GUID_RESERVE_SIZE_GAMEOBJECT);
}

void ObjectMgr::LoadGameObjectLocales()
{
    mGameObjectLocaleMap.clear();                           // need for reload case

    QueryResult* result = WorldDatabase.Query("SELECT entry,"
                          "name_loc1,name_loc2,name_loc3,name_loc4,name_loc5,name_loc6,name_loc7,name_loc8,"
                          "castbarcaption_loc1,castbarcaption_loc2,castbarcaption_loc3,castbarcaption_loc4,"
                          "castbarcaption_loc5,castbarcaption_loc6,castbarcaption_loc7,castbarcaption_loc8 FROM locales_gameobject");

    if (!result)
    {
        BarGoLink bar(1);

        bar.step();

        sLog.outString();
        sLog.outString(">> Loaded 0 gameobject locale strings. DB table `locales_gameobject` is empty.");
        return;
    }

    BarGoLink bar(result->GetRowCount());

    do
    {
        Field* fields = result->Fetch();
        bar.step();

        uint32 entry = fields[0].GetUInt32();

        if (!GetGameObjectInfo(entry))
        {
            ERROR_DB_STRICT_LOG("Table `locales_gameobject` has data for nonexistent gameobject entry %u, skipped.", entry);
            continue;
        }

        GameObjectLocale& data = mGameObjectLocaleMap[entry];

        for (int i = 1; i < MAX_LOCALE; ++i)
        {
            std::string str = fields[i].GetCppString();
            if (!str.empty())
            {
                int idx = GetOrNewIndexForLocale(LocaleConstant(i));
                if (idx >= 0)
                {
                    if ((int32)data.Name.size() <= idx)
                        data.Name.resize(idx + 1);

                    data.Name[idx] = str;
                }
            }
        }

        for (int i = 1; i < MAX_LOCALE; ++i)
        {
            std::string str = fields[i + (MAX_LOCALE - 1)].GetCppString();
            if (!str.empty())
            {
                int idx = GetOrNewIndexForLocale(LocaleConstant(i));
                if (idx >= 0)
                {
                    if ((int32)data.CastBarCaption.size() <= idx)
                        data.CastBarCaption.resize(idx + 1);

                    data.CastBarCaption[idx] = str;
                }
            }
        }
    }
    while (result->NextRow());

    delete result;

    sLog.outString();
    sLog.outString(">> Loaded " SIZEFMTD " gameobject locale strings", mGameObjectLocaleMap.size());
}

struct SQLGameObjectLoader : public SQLStorageLoaderBase<SQLGameObjectLoader, SQLHashStorage>
{
    template<class D>
    void convert_from_str(uint32 /*field_pos*/, char const* src, D& dst)
    {
        dst = D(sScriptMgr.GetScriptId(src));
    }
};

inline void CheckGOLockId(GameObjectInfo const* goInfo, uint32 dataN, uint32 N)
{
    if (sLockStore.LookupEntry(dataN))
        return;

    sLog.outErrorDb("Gameobject (Entry: %u GoType: %u) have data%d=%u but lock (Id: %u) not found.",
                    goInfo->id, goInfo->type, N, dataN, dataN);
}

inline void CheckGOLinkedTrapId(GameObjectInfo const* goInfo, uint32 dataN, uint32 N)
{
    if (GameObjectInfo const* trapInfo = sGOStorage.LookupEntry<GameObjectInfo>(dataN))
    {
        if (trapInfo->type != GAMEOBJECT_TYPE_TRAP)
            sLog.outErrorDb("Gameobject (Entry: %u GoType: %u) have data%d=%u but GO (Entry %u) have not GAMEOBJECT_TYPE_TRAP (%u) type.",
                            goInfo->id, goInfo->type, N, dataN, dataN, GAMEOBJECT_TYPE_TRAP);
    }
    else
        // too many error reports about nonexistent trap templates
        ERROR_DB_STRICT_LOG("Gameobject (Entry: %u GoType: %u) have data%d=%u but trap GO (Entry %u) not exist in `gameobject_template`.",
                            goInfo->id, goInfo->type, N, dataN, dataN);
}

inline void CheckGOSpellId(GameObjectInfo const* goInfo, uint32 dataN, uint32 N)
{
    if (sSpellStore.LookupEntry(dataN))
        return;

    sLog.outErrorDb("Gameobject (Entry: %u GoType: %u) have data%d=%u but Spell (Entry %u) not exist.",
                    goInfo->id, goInfo->type, N, dataN, dataN);
}

inline void CheckAndFixGOChairHeightId(GameObjectInfo const* goInfo, uint32 const& dataN, uint32 N)
{
    if (dataN <= (UNIT_STAND_STATE_SIT_HIGH_CHAIR - UNIT_STAND_STATE_SIT_LOW_CHAIR))
        return;

    sLog.outErrorDb("Gameobject (Entry: %u GoType: %u) have data%d=%u but correct chair height in range 0..%i.",
                    goInfo->id, goInfo->type, N, dataN, UNIT_STAND_STATE_SIT_HIGH_CHAIR - UNIT_STAND_STATE_SIT_LOW_CHAIR);

    // prevent client and server unexpected work
    const_cast<uint32&>(dataN) = 0;
}

inline void CheckGONoDamageImmuneId(GameObjectInfo const* goInfo, uint32 dataN, uint32 N)
{
    // 0/1 correct values
    if (dataN <= 1)
        return;

    sLog.outErrorDb("Gameobject (Entry: %u GoType: %u) have data%d=%u but expected boolean (0/1) noDamageImmune field value.",
                    goInfo->id, goInfo->type, N, dataN);
}

inline void CheckGOConsumable(GameObjectInfo const* goInfo, uint32 dataN, uint32 N)
{
    // 0/1 correct values
    if (dataN <= 1)
        return;

    sLog.outErrorDb("Gameobject (Entry: %u GoType: %u) have data%d=%u but expected boolean (0/1) consumable field value.",
                    goInfo->id, goInfo->type, N, dataN);
}

inline void CheckAndFixGOCaptureMinTime(GameObjectInfo const* goInfo, uint32 const& dataN, uint32 N)
{
    if (dataN > 0)
        return;

    sLog.outErrorDb("Gameobject (Entry: %u GoType: %u) has data%d=%u but minTime field value must be > 0.",
                    goInfo->id, goInfo->type, N, dataN);

    // prevent division through 0 exception
    const_cast<uint32&>(dataN) = 1;
}

void ObjectMgr::LoadGameobjectInfo()
{
    SQLGameObjectLoader loader;
    loader.Load(sGOStorage);

    // some checks
    for (SQLStorageBase::SQLSIterator<GameObjectInfo> itr = sGOStorage.getDataBegin<GameObjectInfo>(); itr < sGOStorage.getDataEnd<GameObjectInfo>(); ++itr)
    {
        GameObjectInfo const* goInfo = itr.getValue();

        if (goInfo->size <= 0.0f)                           // prevent use too small scales
        {
            ERROR_DB_STRICT_LOG("Gameobject (Entry: %u GoType: %u) have too small size=%f",
                                goInfo->id, goInfo->type, goInfo->size);
            const_cast<GameObjectInfo*>(goInfo)->size =  DEFAULT_OBJECT_SCALE;
        }

        // some GO types have unused go template, check goInfo->displayId at GO spawn data loading or ignore

        switch (goInfo->type)
        {
            case GAMEOBJECT_TYPE_DOOR:                      // 0
            {
                if (goInfo->door.lockId)
                    CheckGOLockId(goInfo, goInfo->door.lockId, 1);
                CheckGONoDamageImmuneId(goInfo, goInfo->door.noDamageImmune, 3);
                break;
            }
            case GAMEOBJECT_TYPE_BUTTON:                    // 1
            {
                if (goInfo->button.lockId)
                    CheckGOLockId(goInfo, goInfo->button.lockId, 1);
                if (goInfo->button.linkedTrapId)            // linked trap
                    CheckGOLinkedTrapId(goInfo, goInfo->button.linkedTrapId, 3);
                CheckGONoDamageImmuneId(goInfo, goInfo->button.noDamageImmune, 4);
                break;
            }
            case GAMEOBJECT_TYPE_QUESTGIVER:                // 2
            {
                if (goInfo->questgiver.lockId)
                    CheckGOLockId(goInfo, goInfo->questgiver.lockId, 0);
                CheckGONoDamageImmuneId(goInfo, goInfo->questgiver.noDamageImmune, 5);
                break;
            }
            case GAMEOBJECT_TYPE_CHEST:                     // 3
            {
                if (goInfo->chest.lockId)
                    CheckGOLockId(goInfo, goInfo->chest.lockId, 0);

                CheckGOConsumable(goInfo, goInfo->chest.consumable, 3);

                if (goInfo->chest.linkedTrapId)             // linked trap
                    CheckGOLinkedTrapId(goInfo, goInfo->chest.linkedTrapId, 7);
                break;
            }
            case GAMEOBJECT_TYPE_TRAP:                      // 6
            {
                if (goInfo->trap.lockId)
                    CheckGOLockId(goInfo, goInfo->trap.lockId, 0);
                /* disable check for while, too many nonexistent spells
                if (goInfo->trap.spellId)                   // spell
                    CheckGOSpellId(goInfo,goInfo->trap.spellId,3);
                */
                break;
            }
            case GAMEOBJECT_TYPE_CHAIR:                     // 7
                CheckAndFixGOChairHeightId(goInfo, goInfo->chair.height, 1);
                break;
            case GAMEOBJECT_TYPE_SPELL_FOCUS:               // 8
            {
                if (goInfo->spellFocus.focusId)
                {
                    if (!sSpellFocusObjectStore.LookupEntry(goInfo->spellFocus.focusId))
                        sLog.outErrorDb("Gameobject (Entry: %u GoType: %u) have data0=%u but SpellFocus (Id: %u) not exist.",
                                        goInfo->id, goInfo->type, goInfo->spellFocus.focusId, goInfo->spellFocus.focusId);
                }

                if (goInfo->spellFocus.linkedTrapId)        // linked trap
                    CheckGOLinkedTrapId(goInfo, goInfo->spellFocus.linkedTrapId, 2);
                break;
            }
            case GAMEOBJECT_TYPE_GOOBER:                    // 10
            {
                if (goInfo->goober.lockId)
                    CheckGOLockId(goInfo, goInfo->goober.lockId, 0);

                CheckGOConsumable(goInfo, goInfo->goober.consumable, 3);

                if (goInfo->goober.pageId)                  // pageId
                {
                    if (!sPageTextStore.LookupEntry<PageText>(goInfo->goober.pageId))
                        sLog.outErrorDb("Gameobject (Entry: %u GoType: %u) have data7=%u but PageText (Entry %u) not exist.",
                                        goInfo->id, goInfo->type, goInfo->goober.pageId, goInfo->goober.pageId);
                }
                /* disable check for while, too many nonexistent spells
                if (goInfo->goober.spellId)                 // spell
                    CheckGOSpellId(goInfo,goInfo->goober.spellId,10);
                */
                CheckGONoDamageImmuneId(goInfo, goInfo->goober.noDamageImmune, 11);
                if (goInfo->goober.linkedTrapId)            // linked trap
                    CheckGOLinkedTrapId(goInfo, goInfo->goober.linkedTrapId, 12);
                break;
            }
            case GAMEOBJECT_TYPE_AREADAMAGE:                // 12
            {
                if (goInfo->areadamage.lockId)
                    CheckGOLockId(goInfo, goInfo->areadamage.lockId, 0);
                break;
            }
            case GAMEOBJECT_TYPE_CAMERA:                    // 13
            {
                if (goInfo->camera.lockId)
                    CheckGOLockId(goInfo, goInfo->camera.lockId, 0);
                break;
            }
            case GAMEOBJECT_TYPE_MO_TRANSPORT:              // 15
            {
                if (goInfo->moTransport.taxiPathId)
                {
                    if (goInfo->moTransport.taxiPathId >= sTaxiPathNodesByPath.size() || sTaxiPathNodesByPath[goInfo->moTransport.taxiPathId].empty())
                        sLog.outErrorDb("Gameobject (Entry: %u GoType: %u) have data0=%u but TaxiPath (Id: %u) not exist.",
                                        goInfo->id, goInfo->type, goInfo->moTransport.taxiPathId, goInfo->moTransport.taxiPathId);
                }
                break;
            }
            case GAMEOBJECT_TYPE_SUMMONING_RITUAL:          // 18
            {
                /* disable check for while, too many nonexistent spells
                // always must have spell
                CheckGOSpellId(goInfo,goInfo->summoningRitual.spellId,1);
                */
                break;
            }
            case GAMEOBJECT_TYPE_SPELLCASTER:               // 22
            {
                // always must have spell
                CheckGOSpellId(goInfo, goInfo->spellcaster.spellId, 0);
                break;
            }
            case GAMEOBJECT_TYPE_FLAGSTAND:                 // 24
            {
                if (goInfo->flagstand.lockId)
                    CheckGOLockId(goInfo, goInfo->flagstand.lockId, 0);
                CheckGONoDamageImmuneId(goInfo, goInfo->flagstand.noDamageImmune, 5);
                break;
            }
            case GAMEOBJECT_TYPE_FISHINGHOLE:               // 25
            {
                if (goInfo->fishinghole.lockId)
                    CheckGOLockId(goInfo, goInfo->fishinghole.lockId, 4);
                break;
            }
            case GAMEOBJECT_TYPE_FLAGDROP:                  // 26
            {
                if (goInfo->flagdrop.lockId)
                    CheckGOLockId(goInfo, goInfo->flagdrop.lockId, 0);
                CheckGONoDamageImmuneId(goInfo, goInfo->flagdrop.noDamageImmune, 3);
                break;
            }
            case GAMEOBJECT_TYPE_CAPTURE_POINT:             // 29
            {
                CheckAndFixGOCaptureMinTime(goInfo, goInfo->capturePoint.minTime, 16);
                break;
            }
            case GAMEOBJECT_TYPE_BARBER_CHAIR:              // 32
                CheckAndFixGOChairHeightId(goInfo, goInfo->barberChair.chairheight, 0);
                break;
        }
    }

    sLog.outString(">> Loaded %u game object templates", sGOStorage.GetRecordCount());
    sLog.outString();
}

void ObjectMgr::LoadExplorationBaseXP()
{
    uint32 count = 0;
    QueryResult* result = WorldDatabase.Query("SELECT level,basexp FROM exploration_basexp");

    if (!result)
    {
        BarGoLink bar(1);

        bar.step();

        sLog.outString();
        sLog.outString(">> Loaded %u BaseXP definitions", count);
        return;
    }

    BarGoLink bar(result->GetRowCount());

    do
    {
        bar.step();

        Field* fields = result->Fetch();
        uint32 level  = fields[0].GetUInt32();
        uint32 basexp = fields[1].GetUInt32();
        mBaseXPTable[level] = basexp;
        ++count;
    }
    while (result->NextRow());

    delete result;

    sLog.outString();
    sLog.outString(">> Loaded %u BaseXP definitions", count);
}

uint32 ObjectMgr::GetBaseXP(uint32 level) const
{
    BaseXPMap::const_iterator itr = mBaseXPTable.find(level);
    return itr != mBaseXPTable.end() ? itr->second : 0;
}

uint32 ObjectMgr::GetXPForLevel(uint32 level) const
{
    if (level < mPlayerXPperLevel.size())
        return mPlayerXPperLevel[level];
    return 0;
}

void ObjectMgr::LoadPetNames()
{
    uint32 count = 0;
    QueryResult* result = WorldDatabase.Query("SELECT word,entry,half FROM pet_name_generation");

    if (!result)
    {
        BarGoLink bar(1);

        bar.step();

        sLog.outString();
        sLog.outString(">> Loaded %u pet name parts", count);
        return;
    }

    BarGoLink bar(result->GetRowCount());

    do
    {
        bar.step();

        Field* fields = result->Fetch();
        std::string word = fields[0].GetString();
        uint32 entry     = fields[1].GetUInt32();
        bool   half      = fields[2].GetBool();
        if (half)
            PetHalfName1[entry].push_back(word);
        else
            PetHalfName0[entry].push_back(word);
        ++count;
    }
    while (result->NextRow());
    delete result;

    sLog.outString();
    sLog.outString(">> Loaded %u pet name parts", count);
}

void ObjectMgr::LoadPetNumber()
{
    QueryResult* result = CharacterDatabase.Query("SELECT MAX(id) FROM character_pet");
    if (result)
    {
        Field* fields = result->Fetch();
        m_PetNumbers.Set(fields[0].GetUInt32() + 1);
        delete result;
    }

    BarGoLink bar(1);
    bar.step();

    sLog.outString();
    sLog.outString(">> Loaded the max pet number: %d", m_PetNumbers.GetNextAfterMaxUsed() - 1);
}

std::string ObjectMgr::GeneratePetName(uint32 entry)
{
    std::vector<std::string>& list0 = PetHalfName0[entry];
    std::vector<std::string>& list1 = PetHalfName1[entry];

    if (list0.empty() || list1.empty())
    {
        CreatureInfo const* cinfo = GetCreatureTemplate(entry);
        char const* petname = GetPetName(cinfo->family, sWorld.GetDefaultDbcLocale());
        if (!petname)
            petname = cinfo->Name;
        return std::string(petname);
    }

    return *(list0.begin() + urand(0, list0.size() - 1)) + *(list1.begin() + urand(0, list1.size() - 1));
}

void ObjectMgr::LoadCorpses()
{
    uint32 count = 0;
    //                                                    0            1       2                  3                  4                  5                   6
    QueryResult* result = CharacterDatabase.Query("SELECT corpse.guid, player, corpse.position_x, corpse.position_y, corpse.position_z, corpse.orientation, corpse.map, "
                          //   7     8            9         10         11      12    13     14           15            16              17       18
                          "time, corpse_type, instance, phaseMask, gender, race, class, playerBytes, playerBytes2, equipmentCache, guildId, playerFlags FROM corpse "
                          "JOIN characters ON player = characters.guid "
                          "LEFT JOIN guild_member ON player=guild_member.guid WHERE corpse_type <> 0");

    if (!result)
    {
        BarGoLink bar(1);

        bar.step();

        sLog.outString();
        sLog.outString(">> Loaded %u corpses", count);
        return;
    }

    BarGoLink bar(result->GetRowCount());

    do
    {
        bar.step();

        Field* fields = result->Fetch();

        uint32 guid = fields[0].GetUInt32();

        Corpse* corpse = new Corpse;
        if (!corpse->LoadFromDB(guid, fields))
        {
            delete corpse;
            continue;
        }

        sObjectAccessor.AddCorpse(corpse);

        ++count;
    }
    while (result->NextRow());
    delete result;

    sLog.outString();
    sLog.outString(">> Loaded %u corpses", count);
}

void ObjectMgr::LoadReputationRewardRate()
{
    m_RepRewardRateMap.clear();                             // for reload case

    uint32 count = 0;
    QueryResult* result = WorldDatabase.Query("SELECT faction, quest_rate, creature_rate, spell_rate FROM reputation_reward_rate");

    if (!result)
    {
        BarGoLink bar(1);

        bar.step();

        sLog.outString();
        sLog.outErrorDb(">> Loaded `reputation_reward_rate`, table is empty!");
        return;
    }

    BarGoLink bar(result->GetRowCount());

    do
    {
        bar.step();

        Field* fields = result->Fetch();

        uint32 factionId        = fields[0].GetUInt32();

        RepRewardRate repRate;

        repRate.quest_rate      = fields[1].GetFloat();
        repRate.creature_rate   = fields[2].GetFloat();
        repRate.spell_rate      = fields[3].GetFloat();

        FactionEntry const* factionEntry = sFactionStore.LookupEntry(factionId);
        if (!factionEntry)
        {
            sLog.outErrorDb("Faction (faction.dbc) %u does not exist but is used in `reputation_reward_rate`", factionId);
            continue;
        }

        if (repRate.quest_rate < 0.0f)
        {
            sLog.outErrorDb("Table reputation_reward_rate has quest_rate with invalid rate %f, skipping data for faction %u", repRate.quest_rate, factionId);
            continue;
        }

        if (repRate.creature_rate < 0.0f)
        {
            sLog.outErrorDb("Table reputation_reward_rate has creature_rate with invalid rate %f, skipping data for faction %u", repRate.creature_rate, factionId);
            continue;
        }

        if (repRate.spell_rate < 0.0f)
        {
            sLog.outErrorDb("Table reputation_reward_rate has spell_rate with invalid rate %f, skipping data for faction %u", repRate.spell_rate, factionId);
            continue;
        }

        m_RepRewardRateMap[factionId] = repRate;

        ++count;
    }
    while (result->NextRow());

    delete result;

    sLog.outString();
    sLog.outString(">> Loaded %u reputation_reward_rate", count);
}

void ObjectMgr::LoadReputationOnKill()
{
    uint32 count = 0;

    //                                                0            1                     2
    QueryResult* result = WorldDatabase.Query("SELECT creature_id, RewOnKillRepFaction1, RewOnKillRepFaction2,"
                          //   3             4             5                   6             7             8                   9
                          "IsTeamAward1, MaxStanding1, RewOnKillRepValue1, IsTeamAward2, MaxStanding2, RewOnKillRepValue2, TeamDependent "
                          "FROM creature_onkill_reputation");

    if (!result)
    {
        BarGoLink bar(1);

        bar.step();

        sLog.outString();
        sLog.outErrorDb(">> Loaded 0 creature award reputation definitions. DB table `creature_onkill_reputation` is empty.");
        return;
    }

    BarGoLink bar(result->GetRowCount());

    do
    {
        Field* fields = result->Fetch();
        bar.step();

        uint32 creature_id = fields[0].GetUInt32();

        ReputationOnKillEntry repOnKill;
        repOnKill.repfaction1          = fields[1].GetUInt32();
        repOnKill.repfaction2          = fields[2].GetUInt32();
        repOnKill.is_teamaward1        = fields[3].GetBool();
        repOnKill.reputation_max_cap1  = fields[4].GetUInt32();
        repOnKill.repvalue1            = fields[5].GetInt32();
        repOnKill.is_teamaward2        = fields[6].GetBool();
        repOnKill.reputation_max_cap2  = fields[7].GetUInt32();
        repOnKill.repvalue2            = fields[8].GetInt32();
        repOnKill.team_dependent       = fields[9].GetUInt8();

        if (!GetCreatureTemplate(creature_id))
        {
            sLog.outErrorDb("Table `creature_onkill_reputation` have data for nonexistent creature entry (%u), skipped", creature_id);
            continue;
        }

        if (repOnKill.repfaction1)
        {
            FactionEntry const* factionEntry1 = sFactionStore.LookupEntry(repOnKill.repfaction1);
            if (!factionEntry1)
            {
                sLog.outErrorDb("Faction (faction.dbc) %u does not exist but is used in `creature_onkill_reputation`", repOnKill.repfaction1);
                continue;
            }
        }

        if (repOnKill.repfaction2)
        {
            FactionEntry const* factionEntry2 = sFactionStore.LookupEntry(repOnKill.repfaction2);
            if (!factionEntry2)
            {
                sLog.outErrorDb("Faction (faction.dbc) %u does not exist but is used in `creature_onkill_reputation`", repOnKill.repfaction2);
                continue;
            }
        }

        mRepOnKill[creature_id] = repOnKill;

        ++count;
    }
    while (result->NextRow());

    delete result;

    sLog.outString();
    sLog.outString(">> Loaded %u creature award reputation definitions", count);
}

void ObjectMgr::LoadReputationSpilloverTemplate()
{
    m_RepSpilloverTemplateMap.clear();                      // for reload case

    uint32 count = 0;
    QueryResult* result = WorldDatabase.Query("SELECT faction, faction1, rate_1, rank_1, faction2, rate_2, rank_2, faction3, rate_3, rank_3, faction4, rate_4, rank_4 FROM reputation_spillover_template");

    if (!result)
    {
        BarGoLink bar(1);

        bar.step();

        sLog.outString();
        sLog.outString(">> Loaded `reputation_spillover_template`, table is empty.");
        return;
    }

    BarGoLink bar(result->GetRowCount());

    do
    {
        bar.step();

        Field* fields = result->Fetch();

        uint32 factionId                = fields[0].GetUInt32();

        RepSpilloverTemplate repTemplate;

        repTemplate.faction[0]          = fields[1].GetUInt32();
        repTemplate.faction_rate[0]     = fields[2].GetFloat();
        repTemplate.faction_rank[0]     = fields[3].GetUInt32();
        repTemplate.faction[1]          = fields[4].GetUInt32();
        repTemplate.faction_rate[1]     = fields[5].GetFloat();
        repTemplate.faction_rank[1]     = fields[6].GetUInt32();
        repTemplate.faction[2]          = fields[7].GetUInt32();
        repTemplate.faction_rate[2]     = fields[8].GetFloat();
        repTemplate.faction_rank[2]     = fields[9].GetUInt32();
        repTemplate.faction[3]          = fields[10].GetUInt32();
        repTemplate.faction_rate[3]     = fields[11].GetFloat();
        repTemplate.faction_rank[3]     = fields[12].GetUInt32();

        FactionEntry const* factionEntry = sFactionStore.LookupEntry(factionId);

        if (!factionEntry)
        {
            sLog.outErrorDb("Faction (faction.dbc) %u does not exist but is used in `reputation_spillover_template`", factionId);
            continue;
        }

        if (factionEntry->team == 0)
        {
            sLog.outErrorDb("Faction (faction.dbc) %u in `reputation_spillover_template` does not belong to any team, skipping", factionId);
            continue;
        }

        for (uint32 i = 0; i < MAX_SPILLOVER_FACTIONS; ++i)
        {
            if (repTemplate.faction[i])
            {
                FactionEntry const* factionSpillover = sFactionStore.LookupEntry(repTemplate.faction[i]);

                if (!factionSpillover)
                {
                    sLog.outErrorDb("Spillover faction (faction.dbc) %u does not exist but is used in `reputation_spillover_template` for faction %u, skipping", repTemplate.faction[i], factionId);
                    continue;
                }

                if (factionSpillover->reputationListID < 0)
                {
                    sLog.outErrorDb("Spillover faction (faction.dbc) %u for faction %u in `reputation_spillover_template` can not be listed for client, and then useless, skipping", repTemplate.faction[i], factionId);
                    continue;
                }

                if (repTemplate.faction_rank[i] >= MAX_REPUTATION_RANK)
                {
                    sLog.outErrorDb("Rank %u used in `reputation_spillover_template` for spillover faction %u is not valid, skipping", repTemplate.faction_rank[i], repTemplate.faction[i]);
                    continue;
                }
            }
        }

        FactionEntry const* factionEntry0 = sFactionStore.LookupEntry(repTemplate.faction[0]);
        if (repTemplate.faction[0] && !factionEntry0)
        {
            sLog.outErrorDb("Faction (faction.dbc) %u does not exist but is used in `reputation_spillover_template`", repTemplate.faction[0]);
            continue;
        }
        FactionEntry const* factionEntry1 = sFactionStore.LookupEntry(repTemplate.faction[1]);
        if (repTemplate.faction[1] && !factionEntry1)
        {
            sLog.outErrorDb("Faction (faction.dbc) %u does not exist but is used in `reputation_spillover_template`", repTemplate.faction[1]);
            continue;
        }
        FactionEntry const* factionEntry2 = sFactionStore.LookupEntry(repTemplate.faction[2]);
        if (repTemplate.faction[2] && !factionEntry2)
        {
            sLog.outErrorDb("Faction (faction.dbc) %u does not exist but is used in `reputation_spillover_template`", repTemplate.faction[2]);
            continue;
        }
        FactionEntry const* factionEntry3 = sFactionStore.LookupEntry(repTemplate.faction[3]);
        if (repTemplate.faction[3] && !factionEntry3)
        {
            sLog.outErrorDb("Faction (faction.dbc) %u does not exist but is used in `reputation_spillover_template`", repTemplate.faction[3]);
            continue;
        }

        m_RepSpilloverTemplateMap[factionId] = repTemplate;

        ++count;
    }
    while (result->NextRow());

    delete result;

    sLog.outString();
    sLog.outString(">> Loaded %u reputation_spillover_template", count);
}

void ObjectMgr::LoadPointsOfInterest()
{
    mPointsOfInterest.clear();                              // need for reload case

    uint32 count = 0;

    //                                                0      1  2  3      4     5
    QueryResult* result = WorldDatabase.Query("SELECT entry, x, y, icon, flags, data, icon_name FROM points_of_interest");

    if (!result)
    {
        BarGoLink bar(1);

        bar.step();

        sLog.outString();
        sLog.outErrorDb(">> Loaded 0 Points of Interest definitions. DB table `points_of_interest` is empty.");
        return;
    }

    BarGoLink bar(result->GetRowCount());

    do
    {
        Field* fields = result->Fetch();
        bar.step();

        uint32 point_id = fields[0].GetUInt32();

        PointOfInterest POI;
        POI.x                    = fields[1].GetFloat();
        POI.y                    = fields[2].GetFloat();
        POI.icon                 = fields[3].GetUInt32();
        POI.flags                = fields[4].GetUInt32();
        POI.data                 = fields[5].GetUInt32();
        POI.icon_name            = fields[6].GetCppString();

        if (!MaNGOS::IsValidMapCoord(POI.x, POI.y))
        {
            sLog.outErrorDb("Table `points_of_interest` (Entry: %u) have invalid coordinates (X: %f Y: %f), ignored.", point_id, POI.x, POI.y);
            continue;
        }

        mPointsOfInterest[point_id] = POI;

        ++count;
    }
    while (result->NextRow());

    delete result;

    sLog.outString();
    sLog.outString(">> Loaded %u Points of Interest definitions", count);
}

void ObjectMgr::LoadQuestPOI()
{
    mQuestPOIMap.clear();                              // need for reload case

    uint32 count = 0;

    //                                                0        1      2         3      4          5        6     7
    QueryResult* result = WorldDatabase.Query("SELECT questId, poiId, objIndex, mapId, mapAreaId, floorId, unk3, unk4 FROM quest_poi");

    if (!result)
    {
        BarGoLink bar(1);

        bar.step();

        sLog.outString();
        sLog.outErrorDb(">> Loaded 0 quest POI definitions. DB table `quest_poi` is empty.");
        return;
    }

    BarGoLink bar(result->GetRowCount());

    do
    {
        Field* fields = result->Fetch();
        bar.step();

        uint32 questId          = fields[0].GetUInt32();
        uint32 poiId            = fields[1].GetUInt32();
        int32  objIndex         = fields[2].GetInt32();
        uint32 mapId            = fields[3].GetUInt32();
        uint32 mapAreaId        = fields[4].GetUInt32();
        uint32 floorId          = fields[5].GetUInt32();
        uint32 unk3             = fields[6].GetUInt32();
        uint32 unk4             = fields[7].GetUInt32();

        QuestPOI POI(poiId, objIndex, mapId, mapAreaId, floorId, unk3, unk4);

        mQuestPOIMap[questId].push_back(POI);

        ++count;
    }
    while (result->NextRow());

    delete result;

    QueryResult* points = WorldDatabase.Query("SELECT questId, poiId, x, y FROM quest_poi_points");

    if (points)
    {
        do
        {
            Field* pointFields  = points->Fetch();

            uint32 questId      = pointFields[0].GetUInt32();
            uint32 poiId        = pointFields[1].GetUInt32();
            int32  x            = pointFields[2].GetInt32();
            int32  y            = pointFields[3].GetInt32();

            QuestPOIVector& vect = mQuestPOIMap[questId];

            for (QuestPOIVector::iterator itr = vect.begin(); itr != vect.end(); ++itr)
            {
                if (itr->PoiId != poiId)
                    continue;

                QuestPOIPoint point(x, y);
                itr->points.push_back(point);
                break;
            }
        }
        while (points->NextRow());

        delete points;
    }

    sLog.outString();
    sLog.outString(">> Loaded %u quest POI definitions", count);
}

void ObjectMgr::LoadNPCSpellClickSpells()
{
    uint32 count = 0;

    mSpellClickInfoMap.clear();
    //                                                0          1         2            3                   4          5
    QueryResult* result = WorldDatabase.Query("SELECT npc_entry, spell_id, quest_start, quest_start_active, quest_end, cast_flags FROM npc_spellclick_spells");

    if (!result)
    {
        BarGoLink bar(1);

        bar.step();

        sLog.outString();
        sLog.outErrorDb(">> Loaded 0 spellclick spells. DB table `npc_spellclick_spells` is empty.");
        return;
    }

    BarGoLink bar(result->GetRowCount());

    do
    {
        Field* fields = result->Fetch();
        bar.step();

        uint32 npc_entry = fields[0].GetUInt32();
        CreatureInfo const* cInfo = GetCreatureTemplate(npc_entry);
        if (!cInfo)
        {
            sLog.outErrorDb("Table npc_spellclick_spells references unknown creature_template %u. Skipping entry.", npc_entry);
            continue;
        }

        uint32 spellid = fields[1].GetUInt32();
        SpellEntry const* spellinfo = sSpellStore.LookupEntry(spellid);
        if (!spellinfo)
        {
            sLog.outErrorDb("Table npc_spellclick_spells references unknown spellid %u. Skipping entry.", spellid);
            continue;
        }

        uint32 quest_start = fields[2].GetUInt32();

        // quest might be 0 to enable spellclick independent of any quest
        if (quest_start)
        {
            if (mQuestTemplates.find(quest_start) == mQuestTemplates.end())
            {
                sLog.outErrorDb("Table npc_spellclick_spells references unknown start quest %u. Skipping entry.", quest_start);
                continue;
            }
        }

        bool quest_start_active = fields[3].GetBool();

        uint32 quest_end = fields[4].GetUInt32();
        // quest might be 0 to enable spellclick active infinity after start quest
        if (quest_end)
        {
            if (mQuestTemplates.find(quest_end) == mQuestTemplates.end())
            {
                sLog.outErrorDb("Table npc_spellclick_spells references unknown end quest %u. Skipping entry.", quest_end);
                continue;
            }
        }

        uint8 castFlags = fields[5].GetUInt8();
        SpellClickInfo info;
        info.spellId = spellid;
        info.questStart = quest_start;
        info.questStartCanActive = quest_start_active;
        info.questEnd = quest_end;
        info.castFlags = castFlags;
        mSpellClickInfoMap.insert(SpellClickInfoMap::value_type(npc_entry, info));

        // mark creature template as spell clickable
        const_cast<CreatureInfo*>(cInfo)->npcflag |= UNIT_NPC_FLAG_SPELLCLICK;

        ++count;
    }
    while (result->NextRow());

    delete result;

    sLog.outString();
    sLog.outString(">> Loaded %u spellclick definitions", count);
}

static char* SERVER_SIDE_SPELL      = "MaNGOS server-side spell";

struct SQLSpellLoader : public SQLStorageLoaderBase<SQLSpellLoader, SQLHashStorage>
{
    template<class S, class D>
    void default_fill(uint32 field_pos, S src, D& dst)
    {
        if (field_pos == LOADED_SPELLDBC_FIELD_POS_EQUIPPED_ITEM_CLASS)
            dst = D(-1);
        else
            dst = D(src);
    }

    void default_fill_to_str(uint32 field_pos, char const* /*src*/, char*& dst)
    {
        if (field_pos == LOADED_SPELLDBC_FIELD_POS_SPELLNAME_0)
        {
            dst = SERVER_SIDE_SPELL;
        }
        else
        {
            dst = new char[1];
            *dst = 0;
        }
    }
};

void ObjectMgr::LoadSpellTemplate()
{
    SQLSpellLoader loader;
    loader.Load(sSpellTemplate);

    sLog.outString(">> Loaded %u spell definitions", sSpellTemplate.GetRecordCount());
    sLog.outString();

    for (uint32 i = 1; i < sSpellTemplate.GetMaxEntry(); ++i)
    {
        // check data correctness
        SpellEntry const* spellEntry = sSpellTemplate.LookupEntry<SpellEntry>(i);
        if (!spellEntry)
            continue;

        // insert serverside spell data
        if (sSpellStore.GetNumRows() <= i)
        {
            sLog.outErrorDb("Loading Spell Template for spell %u, index out of bounds (max = %u)", i, sSpellStore.GetNumRows());
            continue;
        }
        else
            sSpellStore.InsertEntry(const_cast<SpellEntry*>(spellEntry), i);
    }
}

void ObjectMgr::LoadWeatherZoneChances()
{
    uint32 count = 0;

    //                                                0     1                   2                   3                    4                   5                   6                    7                 8                 9                  10                  11                  12
    QueryResult* result = WorldDatabase.Query("SELECT zone, spring_rain_chance, spring_snow_chance, spring_storm_chance, summer_rain_chance, summer_snow_chance, summer_storm_chance, fall_rain_chance, fall_snow_chance, fall_storm_chance, winter_rain_chance, winter_snow_chance, winter_storm_chance FROM game_weather");

    if (!result)
    {
        BarGoLink bar(1);

        bar.step();

        sLog.outString();
        sLog.outErrorDb(">> Loaded 0 weather definitions. DB table `game_weather` is empty.");
        return;
    }

    BarGoLink bar(result->GetRowCount());

    do
    {
        Field* fields = result->Fetch();
        bar.step();

        uint32 zone_id = fields[0].GetUInt32();

        WeatherZoneChances& wzc = mWeatherZoneMap[zone_id];

        for (int season = 0; season < WEATHER_SEASONS; ++season)
        {
            wzc.data[season].rainChance  = fields[season * (MAX_WEATHER_TYPE - 1) + 1].GetUInt32();
            wzc.data[season].snowChance  = fields[season * (MAX_WEATHER_TYPE - 1) + 2].GetUInt32();
            wzc.data[season].stormChance = fields[season * (MAX_WEATHER_TYPE - 1) + 3].GetUInt32();

            if (wzc.data[season].rainChance > 100)
            {
                wzc.data[season].rainChance = 25;
                sLog.outErrorDb("Weather for zone %u season %u has wrong rain chance > 100%%", zone_id, season);
            }

            if (wzc.data[season].snowChance > 100)
            {
                wzc.data[season].snowChance = 25;
                sLog.outErrorDb("Weather for zone %u season %u has wrong snow chance > 100%%", zone_id, season);
            }

            if (wzc.data[season].stormChance > 100)
            {
                wzc.data[season].stormChance = 25;
                sLog.outErrorDb("Weather for zone %u season %u has wrong storm chance > 100%%", zone_id, season);
            }
        }

        ++count;
    }
    while (result->NextRow());

    delete result;

    sLog.outString();
    sLog.outString(">> Loaded %u weather definitions", count);
}

void ObjectMgr::DeleteCreatureData(uint32 guid)
{
    // remove mapid*cellid -> guid_set map
    CreatureData const* data = GetCreatureData(guid);
    if (data)
        RemoveCreatureFromGrid(guid, data);

    mCreatureDataMap.erase(guid);
}

void ObjectMgr::DeleteGOData(uint32 guid)
{
    // remove mapid*cellid -> guid_set map
    GameObjectData const* data = GetGOData(guid);
    if (data)
        RemoveGameobjectFromGrid(guid, data);

    mGameObjectDataMap.erase(guid);
}

void ObjectMgr::AddCorpseCellData(uint32 mapid, uint32 cellid, uint32 player_guid, uint32 instance)
{
    // corpses are always added to spawn mode 0 and they are spawned by their instance id
    CellObjectGuids& cell_guids = mMapObjectGuids[MAKE_PAIR32(mapid, 0)][cellid];
    cell_guids.corpses[player_guid] = instance;
}

void ObjectMgr::DeleteCorpseCellData(uint32 mapid, uint32 cellid, uint32 player_guid)
{
    // corpses are always added to spawn mode 0 and they are spawned by their instance id
    CellObjectGuids& cell_guids = mMapObjectGuids[MAKE_PAIR32(mapid, 0)][cellid];
    cell_guids.corpses.erase(player_guid);
}

void ObjectMgr::LoadQuestRelationsHelper(QuestRelationsMap& map, char const* table)
{
    map.clear();                                            // need for reload case

    uint32 count = 0;

    QueryResult* result = WorldDatabase.PQuery("SELECT id,quest FROM %s", table);

    if (!result)
    {
        BarGoLink bar(1);

        bar.step();

        sLog.outString();
        sLog.outErrorDb(">> Loaded 0 quest relations from %s. DB table `%s` is empty.", table, table);
        return;
    }

    BarGoLink bar(result->GetRowCount());

    do
    {
        Field* fields = result->Fetch();
        bar.step();

        uint32 id    = fields[0].GetUInt32();
        uint32 quest = fields[1].GetUInt32();

        if (mQuestTemplates.find(quest) == mQuestTemplates.end())
        {
            sLog.outErrorDb("Table `%s: Quest %u listed for entry %u does not exist.", table, quest, id);
            continue;
        }

        map.insert(QuestRelationsMap::value_type(id, quest));

        ++count;
    }
    while (result->NextRow());

    delete result;

    sLog.outString();
    sLog.outString(">> Loaded %u quest relations from %s", count, table);
}

void ObjectMgr::LoadGameobjectQuestRelations()
{
    LoadQuestRelationsHelper(m_GOQuestRelations, "gameobject_questrelation");

    for (QuestRelationsMap::iterator itr = m_GOQuestRelations.begin(); itr != m_GOQuestRelations.end(); ++itr)
    {
        GameObjectInfo const* goInfo = GetGameObjectInfo(itr->first);
        if (!goInfo)
            sLog.outErrorDb("Table `gameobject_questrelation` have data for nonexistent gameobject entry (%u) and existing quest %u", itr->first, itr->second);
        else if (goInfo->type != GAMEOBJECT_TYPE_QUESTGIVER)
            sLog.outErrorDb("Table `gameobject_questrelation` have data gameobject entry (%u) for quest %u, but GO is not GAMEOBJECT_TYPE_QUESTGIVER", itr->first, itr->second);
    }
}

void ObjectMgr::LoadGameobjectInvolvedRelations()
{
    LoadQuestRelationsHelper(m_GOQuestInvolvedRelations, "gameobject_involvedrelation");

    for (QuestRelationsMap::iterator itr = m_GOQuestInvolvedRelations.begin(); itr != m_GOQuestInvolvedRelations.end(); ++itr)
    {
        GameObjectInfo const* goInfo = GetGameObjectInfo(itr->first);
        if (!goInfo)
            sLog.outErrorDb("Table `gameobject_involvedrelation` have data for nonexistent gameobject entry (%u) and existing quest %u", itr->first, itr->second);
        else if (goInfo->type != GAMEOBJECT_TYPE_QUESTGIVER)
            sLog.outErrorDb("Table `gameobject_involvedrelation` have data gameobject entry (%u) for quest %u, but GO is not GAMEOBJECT_TYPE_QUESTGIVER", itr->first, itr->second);
    }
}

void ObjectMgr::LoadCreatureQuestRelations()
{
    LoadQuestRelationsHelper(m_CreatureQuestRelations, "creature_questrelation");

    for (QuestRelationsMap::iterator itr = m_CreatureQuestRelations.begin(); itr != m_CreatureQuestRelations.end(); ++itr)
    {
        CreatureInfo const* cInfo = GetCreatureTemplate(itr->first);
        if (!cInfo)
            sLog.outErrorDb("Table `creature_questrelation` have data for nonexistent creature entry (%u) and existing quest %u", itr->first, itr->second);
        else if (!(cInfo->npcflag & UNIT_NPC_FLAG_QUESTGIVER))
            sLog.outErrorDb("Table `creature_questrelation` has creature entry (%u) for quest %u, but npcflag does not include UNIT_NPC_FLAG_QUESTGIVER", itr->first, itr->second);
    }
}

void ObjectMgr::LoadCreatureInvolvedRelations()
{
    LoadQuestRelationsHelper(m_CreatureQuestInvolvedRelations, "creature_involvedrelation");

    for (QuestRelationsMap::iterator itr = m_CreatureQuestInvolvedRelations.begin(); itr != m_CreatureQuestInvolvedRelations.end(); ++itr)
    {
        CreatureInfo const* cInfo = GetCreatureTemplate(itr->first);
        if (!cInfo)
            sLog.outErrorDb("Table `creature_involvedrelation` have data for nonexistent creature entry (%u) and existing quest %u", itr->first, itr->second);
        else if (!(cInfo->npcflag & UNIT_NPC_FLAG_QUESTGIVER))
            sLog.outErrorDb("Table `creature_involvedrelation` has creature entry (%u) for quest %u, but npcflag does not include UNIT_NPC_FLAG_QUESTGIVER", itr->first, itr->second);
    }
}

void ObjectMgr::LoadReservedPlayersNames()
{
    m_ReservedNames.clear();                                // need for reload case

    QueryResult* result = WorldDatabase.Query("SELECT name FROM reserved_name");

    uint32 count = 0;

    if (!result)
    {
        BarGoLink bar(1);
        bar.step();

        sLog.outString();
        sLog.outString(">> Loaded %u reserved player names", count);
        return;
    }

    BarGoLink bar(result->GetRowCount());

    Field* fields;
    do
    {
        bar.step();
        fields = result->Fetch();
        std::string name = fields[0].GetCppString();

        std::wstring wstr;
        if (!Utf8toWStr(name, wstr))
        {
            sLog.outError("Table `reserved_name` have invalid name: %s", name.c_str());
            continue;
        }

        wstrToLower(wstr);

        m_ReservedNames.insert(wstr);
        ++count;
    }
    while (result->NextRow());

    delete result;

    sLog.outString();
    sLog.outString(">> Loaded %u reserved player names", count);
}

bool ObjectMgr::IsReservedName(const std::string& name) const
{
    std::wstring wstr;
    if (!Utf8toWStr(name, wstr))
        return false;

    wstrToLower(wstr);

    return m_ReservedNames.find(wstr) != m_ReservedNames.end();
}

enum LanguageType
{
    LT_BASIC_LATIN    = 0x0000,
    LT_EXTENDEN_LATIN = 0x0001,
    LT_CYRILLIC       = 0x0002,
    LT_EAST_ASIA      = 0x0004,
    LT_ANY            = 0xFFFF
};

static LanguageType GetRealmLanguageType(bool create)
{
    switch (sWorld.getConfig(CONFIG_UINT32_REALM_ZONE))
    {
        case REALM_ZONE_UNKNOWN:                            // any language
        case REALM_ZONE_DEVELOPMENT:
        case REALM_ZONE_TEST_SERVER:
        case REALM_ZONE_QA_SERVER:
            return LT_ANY;
        case REALM_ZONE_UNITED_STATES:                      // extended-Latin
        case REALM_ZONE_OCEANIC:
        case REALM_ZONE_LATIN_AMERICA:
        case REALM_ZONE_ENGLISH:
        case REALM_ZONE_GERMAN:
        case REALM_ZONE_FRENCH:
        case REALM_ZONE_SPANISH:
            return LT_EXTENDEN_LATIN;
        case REALM_ZONE_KOREA:                              // East-Asian
        case REALM_ZONE_TAIWAN:
        case REALM_ZONE_CHINA:
            return LT_EAST_ASIA;
        case REALM_ZONE_RUSSIAN:                            // Cyrillic
            return LT_CYRILLIC;
        default:
            return create ? LT_BASIC_LATIN : LT_ANY;        // basic-Latin at create, any at login
    }
}

bool isValidString(std::wstring wstr, uint32 strictMask, bool numericOrSpace, bool create = false)
{
    if (strictMask == 0)                                    // any language, ignore realm
    {
        if (isExtendedLatinString(wstr, numericOrSpace))
            return true;
        if (isCyrillicString(wstr, numericOrSpace))
            return true;
        if (isEastAsianString(wstr, numericOrSpace))
            return true;
        return false;
    }

    if (strictMask & 0x2)                                   // realm zone specific
    {
        LanguageType lt = GetRealmLanguageType(create);
        if (lt & LT_EXTENDEN_LATIN)
            if (isExtendedLatinString(wstr, numericOrSpace))
                return true;
        if (lt & LT_CYRILLIC)
            if (isCyrillicString(wstr, numericOrSpace))
                return true;
        if (lt & LT_EAST_ASIA)
            if (isEastAsianString(wstr, numericOrSpace))
                return true;
    }

    if (strictMask & 0x1)                                   // basic Latin
    {
        if (isBasicLatinString(wstr, numericOrSpace))
            return true;
    }

    return false;
}

uint8 ObjectMgr::CheckPlayerName(const std::string& name, bool create)
{
    std::wstring wname;
    if (!Utf8toWStr(name, wname))
        return CHAR_NAME_INVALID_CHARACTER;

    if (wname.size() > MAX_PLAYER_NAME)
        return CHAR_NAME_TOO_LONG;

    uint32 minName = sWorld.getConfig(CONFIG_UINT32_MIN_PLAYER_NAME);
    if (wname.size() < minName)
        return CHAR_NAME_TOO_SHORT;

    uint32 strictMask = sWorld.getConfig(CONFIG_UINT32_STRICT_PLAYER_NAMES);
    if (!isValidString(wname, strictMask, false, create))
        return CHAR_NAME_MIXED_LANGUAGES;

    return CHAR_NAME_SUCCESS;
}

bool ObjectMgr::IsValidCharterName(const std::string& name)
{
    std::wstring wname;
    if (!Utf8toWStr(name, wname))
        return false;

    if (wname.size() > MAX_CHARTER_NAME)
        return false;

    uint32 minName = sWorld.getConfig(CONFIG_UINT32_MIN_CHARTER_NAME);
    if (wname.size() < minName)
        return false;

    uint32 strictMask = sWorld.getConfig(CONFIG_UINT32_STRICT_CHARTER_NAMES);

    return isValidString(wname, strictMask, true);
}

PetNameInvalidReason ObjectMgr::CheckPetName(const std::string& name)
{
    std::wstring wname;
    if (!Utf8toWStr(name, wname))
        return PET_NAME_INVALID;

    if (wname.size() > MAX_PET_NAME)
        return PET_NAME_TOO_LONG;

    uint32 minName = sWorld.getConfig(CONFIG_UINT32_MIN_PET_NAME);
    if (wname.size() < minName)
        return PET_NAME_TOO_SHORT;

    uint32 strictMask = sWorld.getConfig(CONFIG_UINT32_STRICT_PET_NAMES);
    if (!isValidString(wname, strictMask, false))
        return PET_NAME_MIXED_LANGUAGES;

    return PET_NAME_SUCCESS;
}

int ObjectMgr::GetIndexForLocale(LocaleConstant loc)
{
    if (loc == LOCALE_enUS)
        return -1;

    for (size_t i = 0; i < m_LocalForIndex.size(); ++i)
        if (m_LocalForIndex[i] == loc)
            return i;

    return -1;
}

LocaleConstant ObjectMgr::GetLocaleForIndex(int i)
{
    if (i < 0 || i >= (int32)m_LocalForIndex.size())
        return LOCALE_enUS;

    return m_LocalForIndex[i];
}

int ObjectMgr::GetOrNewIndexForLocale(LocaleConstant loc)
{
    if (loc == LOCALE_enUS)
        return -1;

    for (size_t i = 0; i < m_LocalForIndex.size(); ++i)
        if (m_LocalForIndex[i] == loc)
            return i;

    m_LocalForIndex.push_back(loc);
    return m_LocalForIndex.size() - 1;
}

void ObjectMgr::LoadGameObjectForQuests()
{
    mGameObjectForQuestSet.clear();                         // need for reload case

    if (!sGOStorage.GetMaxEntry())
    {
        BarGoLink bar(1);
        bar.step();
        sLog.outString();
        sLog.outString(">> Loaded 0 GameObjects for quests");
        return;
    }

    BarGoLink bar(sGOStorage.GetRecordCount());
    uint32 count = 0;

    // collect GO entries for GO that must activated
    for (SQLStorageBase::SQLSIterator<GameObjectInfo> itr = sGOStorage.getDataBegin<GameObjectInfo>(); itr < sGOStorage.getDataEnd<GameObjectInfo>(); ++itr)
    {
        bar.step();
        switch (itr->type)
        {
            case GAMEOBJECT_TYPE_QUESTGIVER:
            {
                if (m_GOQuestRelations.find(itr->id) != m_GOQuestRelations.end() ||
                        m_GOQuestInvolvedRelations.find(itr->id) != m_GOQuestInvolvedRelations.end())
                {
                    mGameObjectForQuestSet.insert(itr->id);
                    ++count;
                }

                break;
            }
            case GAMEOBJECT_TYPE_CHEST:
            {
                // scan GO chest with loot including quest items
                uint32 loot_id = itr->GetLootId();

                // always activate to quest, GO may not have loot, OR find if GO has loot for quest.
                if (itr->chest.questId || LootTemplates_Gameobject.HaveQuestLootFor(loot_id))
                {
                    mGameObjectForQuestSet.insert(itr->id);
                    ++count;
                }
                break;
            }
            case GAMEOBJECT_TYPE_GENERIC:
            {
                if (itr->_generic.questID)                  // quest related objects, has visual effects
                {
                    mGameObjectForQuestSet.insert(itr->id);
                    ++count;
                }
                break;
            }
            case GAMEOBJECT_TYPE_SPELL_FOCUS:
            {
                if (itr->spellFocus.questID)                // quest related objects, has visual effect
                {
                    mGameObjectForQuestSet.insert(itr->id);
                    ++count;
                }
                break;
            }
            case GAMEOBJECT_TYPE_GOOBER:
            {
                if (itr->goober.questId)                    // quests objects
                {
                    mGameObjectForQuestSet.insert(itr->id);
                    ++count;
                }
                break;
            }
            default:
                break;
        }
    }

    sLog.outString();
    sLog.outString(">> Loaded %u GameObjects for quests", count);
}

bool ObjectMgr::LoadMangosStrings(DatabaseType& db, char const* table, int32 min_value, int32 max_value)
{
    int32 start_value = min_value;
    int32 end_value   = max_value;
    // some string can have negative indexes range
    if (start_value < 0)
    {
        if (end_value >= start_value)
        {
            sLog.outErrorDb("Table '%s' attempt loaded with invalid range (%d - %d), strings not loaded.", table, min_value, max_value);
            return false;
        }

        // real range (max+1,min+1) exaple: (-10,-1000) -> -999...-10+1
        std::swap(start_value, end_value);
        ++start_value;
        ++end_value;
    }
    else
    {
        if (start_value >= end_value)
        {
            sLog.outErrorDb("Table '%s' attempt loaded with invalid range (%d - %d), strings not loaded.", table, min_value, max_value);
            return false;
        }
    }

    // cleanup affected map part for reloading case
    for (MangosStringLocaleMap::iterator itr = mMangosStringLocaleMap.begin(); itr != mMangosStringLocaleMap.end();)
    {
        if (itr->first >= start_value && itr->first < end_value)
            mMangosStringLocaleMap.erase(itr++);
        else
            ++itr;
    }

    QueryResult* result = db.PQuery("SELECT entry,content_default,content_loc1,content_loc2,content_loc3,content_loc4,content_loc5,content_loc6,content_loc7,content_loc8 FROM %s", table);

    if (!result)
    {
        BarGoLink bar(1);

        bar.step();

        sLog.outString();
        if (min_value == MIN_MANGOS_STRING_ID)              // error only in case internal strings
            sLog.outErrorDb(">> Loaded 0 mangos strings. DB table `%s` is empty. Cannot continue.", table);
        else
            sLog.outString(">> Loaded 0 string templates. DB table `%s` is empty.", table);
        return false;
    }

    uint32 count = 0;

    BarGoLink bar(result->GetRowCount());

    do
    {
        Field* fields = result->Fetch();
        bar.step();

        int32 entry = fields[0].GetInt32();

        if (entry == 0)
        {
            sLog.outErrorDb("Table `%s` contain reserved entry 0, ignored.", table);
            continue;
        }
        else if (entry < start_value || entry >= end_value)
        {
            sLog.outErrorDb("Table `%s` contain entry %i out of allowed range (%d - %d), ignored.", table, entry, min_value, max_value);
            continue;
        }

        MangosStringLocale& data = mMangosStringLocaleMap[entry];

        if (!data.Content.empty())
        {
            sLog.outErrorDb("Table `%s` contain data for already loaded entry  %i (from another table?), ignored.", table, entry);
            continue;
        }

        data.Content.resize(1);
        ++count;

        // 0 -> default, idx in to idx+1
        data.Content[0] = fields[1].GetCppString();

        for (int i = 1; i < MAX_LOCALE; ++i)
        {
            std::string str = fields[i + 1].GetCppString();
            if (!str.empty())
            {
                int idx = GetOrNewIndexForLocale(LocaleConstant(i));
                if (idx >= 0)
                {
                    // 0 -> default, idx in to idx+1
                    if ((int32)data.Content.size() <= idx + 1)
                        data.Content.resize(idx + 2);

                    data.Content[idx + 1] = str;
                }
            }
        }
    }
    while (result->NextRow());

    delete result;

    sLog.outString();
    if (min_value == MIN_MANGOS_STRING_ID)
        sLog.outString(">> Loaded %u MaNGOS strings from table %s", count, table);
    else
        sLog.outString(">> Loaded %u string templates from %s", count, table);

    return true;
}

const char* ObjectMgr::GetMangosString(int32 entry, int locale_idx) const
{
    // locale_idx==-1 -> default, locale_idx >= 0 in to idx+1
    // Content[0] always exist if exist MangosStringLocale
    if (MangosStringLocale const* msl = GetMangosStringLocale(entry))
    {
        if ((int32)msl->Content.size() > locale_idx + 1 && !msl->Content[locale_idx + 1].empty())
            return msl->Content[locale_idx + 1].c_str();
        else
            return msl->Content[0].c_str();
    }

    if (entry > MIN_DB_SCRIPT_STRING_ID)
        sLog.outErrorDb("Entry %i not found in `db_script_string` table.", entry);
    else if (entry > 0)
        sLog.outErrorDb("Entry %i not found in `mangos_string` table.", entry);
    else if (entry > MAX_CREATURE_AI_TEXT_STRING_ID)
        sLog.outErrorDb("Entry %i not found in `creature_ai_texts` table.", entry);
    else
        sLog.outErrorDb("Mangos string entry %i not found in DB.", entry);
    return "<error>";
}

void ObjectMgr::LoadFishingBaseSkillLevel()
{
    mFishingBaseForArea.clear();                            // for reload case

    uint32 count = 0;
    QueryResult* result = WorldDatabase.Query("SELECT entry,skill FROM skill_fishing_base_level");

    if (!result)
    {
        BarGoLink bar(1);

        bar.step();

        sLog.outString();
        sLog.outErrorDb(">> Loaded `skill_fishing_base_level`, table is empty!");
        return;
    }

    BarGoLink bar(result->GetRowCount());

    do
    {
        bar.step();

        Field* fields = result->Fetch();
        uint32 entry  = fields[0].GetUInt32();
        int32 skill   = fields[1].GetInt32();

        AreaTableEntry const* fArea = GetAreaEntryByAreaID(entry);
        if (!fArea)
        {
            sLog.outErrorDb("AreaId %u defined in `skill_fishing_base_level` does not exist", entry);
            continue;
        }

        mFishingBaseForArea[entry] = skill;
        ++count;
    }
    while (result->NextRow());

    delete result;

    sLog.outString();
    sLog.outString(">> Loaded %u areas for fishing base skill level", count);
}

// Check if a player meets condition conditionId
bool ObjectMgr::IsPlayerMeetToCondition(uint16 conditionId, Player const* pPlayer, Map const* map, WorldObject const* source, ConditionSource conditionSourceType) const
{
    if (const PlayerCondition* condition = sConditionStorage.LookupEntry<PlayerCondition>(conditionId))
        return condition->Meets(pPlayer, map, source, conditionSourceType);

    return false;
}

bool ObjectMgr::CheckDeclinedNames(std::wstring mainpart, DeclinedName const& names)
{
    for (int i = 0; i < MAX_DECLINED_NAME_CASES; ++i)
    {
        std::wstring wname;
        if (!Utf8toWStr(names.name[i], wname))
            return false;

        if (mainpart != GetMainPartOfName(wname, i + 1))
            return false;
    }
    return true;
}

char const* conditionSourceToStr[] =
{
    "loot system",
    "referencing loot",
    "gossip menu",
    "gossip menu option",
    "event AI"
};

// Checks if player meets the condition
bool PlayerCondition::Meets(Player const* player, Map const* map, WorldObject const* source, ConditionSource conditionSourceType) const
{
    DEBUG_LOG("Condition-System: Check condition %u, type %i - called from %s with params plr: %s, map %i, src %s",
                                    m_entry, m_condition, conditionSourceToStr[conditionSourceType], player ? player->GetGuidStr().c_str() : "<NULL>", map ? map->GetId() : -1, source ? source->GetGuidStr().c_str() : "<NULL>");

    if (!CheckParamRequirements(player, map, source, conditionSourceType))
        return false;

    switch (m_condition)
    {
        case CONDITION_NOT:
            // Checked on load
            return !sConditionStorage.LookupEntry<PlayerCondition>(m_value1)->Meets(player, map, source, conditionSourceType);
        case CONDITION_OR:
            // Checked on load
            return sConditionStorage.LookupEntry<PlayerCondition>(m_value1)->Meets(player, map, source, conditionSourceType) || sConditionStorage.LookupEntry<PlayerCondition>(m_value2)->Meets(player, map, source, conditionSourceType);
        case CONDITION_AND:
            // Checked on load
            return sConditionStorage.LookupEntry<PlayerCondition>(m_value1)->Meets(player, map, source, conditionSourceType) && sConditionStorage.LookupEntry<PlayerCondition>(m_value2)->Meets(player, map, source, conditionSourceType);
        case CONDITION_NONE:
            return true;                                    // empty condition, always met
        case CONDITION_AURA:
            return player->HasAura(m_value1, SpellEffectIndex(m_value2));
        case CONDITION_ITEM:
            return player->HasItemCount(m_value1, m_value2);
        case CONDITION_ITEM_EQUIPPED:
            return player->HasItemOrGemWithIdEquipped(m_value1, 1);
        case CONDITION_AREAID:
        {
            uint32 zone, area;
            WorldObject const* searcher = source ? source : player;
            searcher->GetZoneAndAreaId(zone, area);
            return (zone == m_value1 || area == m_value1) == (m_value2 == 0);
        }
        case CONDITION_REPUTATION_RANK_MIN:
        {
            FactionEntry const* faction = sFactionStore.LookupEntry(m_value1);
            return faction && player->GetReputationMgr().GetRank(faction) >= ReputationRank(m_value2);
        }
        case CONDITION_TEAM:
            return uint32(player->GetTeam()) == m_value1;
        case CONDITION_SKILL:
            return player->HasSkill(m_value1) && player->GetBaseSkillValue(m_value1) >= m_value2;
        case CONDITION_QUESTREWARDED:
            return player->GetQuestRewardStatus(m_value1);
        case CONDITION_QUESTTAKEN:
            return player->IsCurrentQuest(m_value1, m_value2);
        case CONDITION_AD_COMMISSION_AURA:
        {
            Unit::SpellAuraHolderMap const& auras = player->GetSpellAuraHolderMap();
            for (Unit::SpellAuraHolderMap::const_iterator itr = auras.begin(); itr != auras.end(); ++itr)
                if ((itr->second->GetSpellProto()->HasAttribute(SPELL_ATTR_CASTABLE_WHILE_MOUNTED) || itr->second->GetSpellProto()->HasAttribute(SPELL_ATTR_UNK4)) && itr->second->GetSpellProto()->SpellVisual[0] == 3580)
                    return true;
            return false;
        }
        case CONDITION_NO_AURA:
            return !player->HasAura(m_value1, SpellEffectIndex(m_value2));
        case CONDITION_ACTIVE_GAME_EVENT:
            return sGameEventMgr.IsActiveEvent(m_value1);
        case CONDITION_AREA_FLAG:
        {
            WorldObject const* searcher = source ? source : player;
            if (AreaTableEntry const* pAreaEntry = GetAreaEntryByAreaID(searcher->GetAreaId()))
            {
                if ((!m_value1 || (pAreaEntry->flags & m_value1)) && (!m_value2 || !(pAreaEntry->flags & m_value2)))
                    return true;
            }
            return false;
        }
        case CONDITION_RACE_CLASS:
            if ((!m_value1 || (player->getRaceMask() & m_value1)) && (!m_value2 || (player->getClassMask() & m_value2)))
                return true;
            return false;
        case CONDITION_LEVEL:
        {
            switch (m_value2)
            {
                case 0: return player->getLevel() == m_value1;
                case 1: return player->getLevel() >= m_value1;
                case 2: return player->getLevel() <= m_value1;
            }
            return false;
        }
        case CONDITION_NOITEM:
            return !player->HasItemCount(m_value1, m_value2);
        case CONDITION_SPELL:
        {
            switch (m_value2)
            {
                case 0: return player->HasSpell(m_value1);
                case 1: return !player->HasSpell(m_value1);
            }
            return false;
        }
        case CONDITION_INSTANCE_SCRIPT:
        {
            if (!map)
                map = player ? player->GetMap() : source->GetMap();

            if (InstanceData* data = map->GetInstanceData())
                return data->CheckConditionCriteriaMeet(player, m_value1, source, conditionSourceType);
            return false;
        }
        case CONDITION_QUESTAVAILABLE:
        {
            return player->CanTakeQuest(sObjectMgr.GetQuestTemplate(m_value1), false);
        }
        case CONDITION_ACHIEVEMENT:
        {
            switch (m_value2)
            {
                case 0: return player->GetAchievementMgr().HasAchievement(m_value1);
                case 1: return !player->GetAchievementMgr().HasAchievement(m_value1);
            }
            return false;
        }
        case CONDITION_ACHIEVEMENT_REALM:
        {
            AchievementEntry const* ach = sAchievementStore.LookupEntry(m_value1);
            switch (m_value2)
            {
                case 0: return sAchievementMgr.IsRealmCompleted(ach);
                case 1: return !sAchievementMgr.IsRealmCompleted(ach);
            }
            return false;
        }
        case CONDITION_QUEST_NONE:
        {
            if (!player->IsCurrentQuest(m_value1) && !player->GetQuestRewardStatus(m_value1))
                return true;
            return false;
        }
        case CONDITION_ITEM_WITH_BANK:
            return player->HasItemCount(m_value1, m_value2, true);
        case CONDITION_NOITEM_WITH_BANK:
            return !player->HasItemCount(m_value1, m_value2, true);
        case CONDITION_NOT_ACTIVE_GAME_EVENT:
            return !sGameEventMgr.IsActiveEvent(m_value1);
        case CONDITION_ACTIVE_HOLIDAY:
            return sGameEventMgr.IsActiveHoliday(HolidayIds(m_value1));
        case CONDITION_NOT_ACTIVE_HOLIDAY:
            return !sGameEventMgr.IsActiveHoliday(HolidayIds(m_value1));
        case CONDITION_LEARNABLE_ABILITY:
        {
            // Already know the spell
            if (player->HasSpell(m_value1))
                return false;

            // If item defined, check if player has the item already.
            if (m_value2)
            {
                // Hard coded item count. This should be ok, since the intention with this condition is to have
                // a all-in-one check regarding items that learn some ability (primary/secondary tradeskills).
                // Commonly, items like this is unique and/or are not expected to be obtained more than once.
                if (player->HasItemCount(m_value2, 1, true))
                    return false;
            }

            bool isSkillOk = false;

            SkillLineAbilityMapBounds bounds = sSpellMgr.GetSkillLineAbilityMapBounds(m_value1);

            for (SkillLineAbilityMap::const_iterator itr = bounds.first; itr != bounds.second; ++itr)
            {
                const SkillLineAbilityEntry* skillInfo = itr->second;

                if (!skillInfo)
                    continue;

                // doesn't have skill
                if (!player->HasSkill(skillInfo->skillId))
                    return false;

                // doesn't match class
                if (skillInfo->classmask && (skillInfo->classmask & player->getClassMask()) == 0)
                    return false;

                // doesn't match race
                if (skillInfo->racemask && (skillInfo->racemask & player->getRaceMask()) == 0)
                    return false;

                // skill level too low
                if (skillInfo->min_value > player->GetSkillValue(skillInfo->skillId))
                    return false;

                isSkillOk = true;
                break;
            }

            if (isSkillOk)
                return true;

            return false;
        }
        case CONDITION_SKILL_BELOW:
        {
            if (m_value2 == 1)
                return !player->HasSkill(m_value1);
            else
                return player->HasSkill(m_value1) && player->GetBaseSkillValue(m_value1) < m_value2;
        }
        case CONDITION_REPUTATION_RANK_MAX:
        {
            FactionEntry const* faction = sFactionStore.LookupEntry(m_value1);
            return faction && player->GetReputationMgr().GetRank(faction) <= ReputationRank(m_value2);
        }
        case CONDITION_COMPLETED_ENCOUNTER:
        {
<<<<<<< HEAD
            if (!player->GetMap()->IsDungeon())
=======
            if (!map)
                map = player ? player->GetMap() : source->GetMap();
            if (!map->IsDungeon())
>>>>>>> cf39794c
            {
                sLog.outErrorDb("CONDITION_COMPLETED_ENCOUNTER (entry %u) is used outside of a dungeon (on Map %u) by %s", m_entry, player->GetMapId(), player->GetGuidStr().c_str());
                return false;
            }

<<<<<<< HEAD
            uint32 completedEncounterMask = ((DungeonMap*)player->GetMap())->GetPersistanceState()->GetCompletedEncountersMask();
            DungeonEncounterEntry const* dbcEntry1 = sDungeonEncounterStore.LookupEntry(m_value1);
            DungeonEncounterEntry const* dbcEntry2 = sDungeonEncounterStore.LookupEntry(m_value2);
            // Check that on proper map
            if (dbcEntry1->mapId != player->GetMapId())
=======
            uint32 completedEncounterMask = ((DungeonMap*)map)->GetPersistanceState()->GetCompletedEncountersMask();
            DungeonEncounterEntry const* dbcEntry1 = sDungeonEncounterStore.LookupEntry(m_value1);
            DungeonEncounterEntry const* dbcEntry2 = sDungeonEncounterStore.LookupEntry(m_value2);
            // Check that on proper map
            if (dbcEntry1->mapId != map->GetId())
>>>>>>> cf39794c
            {
                sLog.outErrorDb("CONDITION_COMPLETED_ENCOUNTER (entry %u, DungeonEncounterEntry %u) is used on wrong map (used on Map %u) by %s", m_entry, m_value1, player->GetMapId(), player->GetGuidStr().c_str());
                return false;
            }
            // Select matching difficulties
<<<<<<< HEAD
            if (player->GetDifficulty(player->GetMap()->IsRaid()) != Difficulty(dbcEntry1->Difficulty))
                dbcEntry1 = NULL;
            if (dbcEntry2 && player->GetDifficulty(player->GetMap()->IsRaid()) != Difficulty(dbcEntry2->Difficulty))
=======
            if (map->GetDifficulty() != Difficulty(dbcEntry1->Difficulty))
                dbcEntry1 = NULL;
            if (dbcEntry2 && map->GetDifficulty() != Difficulty(dbcEntry2->Difficulty))
>>>>>>> cf39794c
                dbcEntry2 = NULL;

            return completedEncounterMask & ((dbcEntry1 ? 1 << dbcEntry1->encounterIndex : 0) | (dbcEntry2 ? 1 << dbcEntry2->encounterIndex : 0));
        }
<<<<<<< HEAD
=======
        case CONDITION_SOURCE_AURA:
        {
            if (!source->isType(TYPEMASK_UNIT))
            {
                sLog.outErrorDb("CONDITION_SOURCE_AURA (entry %u) is used for non unit source (source %s) by %s", m_entry, source->GetGuidStr().c_str(), player->GetGuidStr().c_str());
                return false;
            }
            return ((Unit*)source)->HasAura(m_value1, SpellEffectIndex(m_value2));
        }
        case CONDITION_LAST_WAYPOINT:
        {
            if (source->GetTypeId() != TYPEID_UNIT)
            {
                sLog.outErrorDb("CONDITION_LAST_WAYPOINT (entry %u) is used for non creature source (source %s) by %s", m_entry, source->GetGuidStr().c_str(), player->GetGuidStr().c_str());
                return false;
            }
            uint32 lastReachedWp = ((Creature*)source)->GetMotionMaster()->getLastReachedWaypoint();
            switch (m_value2)
            {
                case 0: return m_value1 == lastReachedWp;
                case 1: return m_value1 <= lastReachedWp;
                case 2: return m_value1 > lastReachedWp;
            }
            return false;
        }
>>>>>>> cf39794c
        default:
            return false;
    }
}

// Which params must be provided to a Condition
bool PlayerCondition::CheckParamRequirements(Player const* pPlayer, Map const* map, WorldObject const* source, ConditionSource conditionSourceType) const
{
    switch (m_condition)
    {
        case CONDITION_NOT:
        case CONDITION_AND:
        case CONDITION_OR:
        case CONDITION_NONE:
        case CONDITION_ACTIVE_GAME_EVENT:
        case CONDITION_ACHIEVEMENT_REALM:
        case CONDITION_NOT_ACTIVE_GAME_EVENT:
        case CONDITION_ACTIVE_HOLIDAY:
        case CONDITION_NOT_ACTIVE_HOLIDAY:
            break;
        case CONDITION_AREAID:
        case CONDITION_AREA_FLAG:
            if (!pPlayer && !source)
            {
                sLog.outErrorDb("CONDITION %u type %u used with bad parameters, called from %s, used with plr: %s, map %i, src %s",
                                    m_entry, m_condition, conditionSourceToStr[conditionSourceType], pPlayer ? pPlayer->GetGuidStr().c_str() : "NULL", map ? map->GetId() : -1, source ? source->GetGuidStr().c_str() : "NULL");
                return false;
            }
            break;
        case CONDITION_INSTANCE_SCRIPT:
        case CONDITION_COMPLETED_ENCOUNTER:
            if (!pPlayer && !source && !map)
            {
                sLog.outErrorDb("CONDITION %u type %u used with bad parameters, called from %s, used with plr: %s, map %i, src %s",
                                    m_entry, m_condition, conditionSourceToStr[conditionSourceType], pPlayer ? pPlayer->GetGuidStr().c_str() : "NULL", map ? map->GetId() : -1, source ? source->GetGuidStr().c_str() : "NULL");
                return false;
            }
            break;
        case CONDITION_SOURCE_AURA:
        case CONDITION_LAST_WAYPOINT:
            if (!source)
            {
                sLog.outErrorDb("CONDITION %u type %u used with bad parameters, called from %s, used with plr: %s, map %i, src %s",
                                    m_entry, m_condition, conditionSourceToStr[conditionSourceType], pPlayer ? pPlayer->GetGuidStr().c_str() : "NULL", map ? map->GetId() : -1, source ? source->GetGuidStr().c_str() : "NULL");
                return false;
            }
            break;
        default:
            if (!pPlayer)
            {
                sLog.outErrorDb("CONDITION %u type %u used with bad parameters, called from %s, used with plr: %s, map %i, src %s",
                                    m_entry, m_condition, conditionSourceToStr[conditionSourceType], pPlayer ? pPlayer->GetGuidStr().c_str() : "NULL", map ? map->GetId() : -1, source ? source->GetGuidStr().c_str() : "NULL");
                return false;
            }
            break;
    }
    return true;
}

// Verification of condition values validity
bool PlayerCondition::IsValid(uint16 entry, ConditionType condition, uint32 value1, uint32 value2)
{
    switch (condition)
    {
        case CONDITION_NOT:
        {
            if (value1 >= entry)
            {
                sLog.outErrorDb("CONDITION_NOT (entry %u, type %d) has invalid value1 %u, must be lower than entry, skipped", entry, condition, value1);
                return false;
            }
            const PlayerCondition* condition1 = sConditionStorage.LookupEntry<PlayerCondition>(value1);
            if (!condition1)
            {
                sLog.outErrorDb("CONDITION_NOT (entry %u, type %d) has value1 %u without proper condition, skipped", entry, condition, value1);
                return false;
            }
            break;
        }
        case CONDITION_OR:
        case CONDITION_AND:
        {
            if (value1 >= entry)
            {
                sLog.outErrorDb("CONDITION _AND or _OR (entry %u, type %d) has invalid value1 %u, must be lower than entry, skipped", entry, condition, value1);
                return false;
            }
            if (value2 >= entry)
            {
                sLog.outErrorDb("CONDITION _AND or _OR (entry %u, type %d) has invalid value2 %u, must be lower than entry, skipped", entry, condition, value2);
                return false;
            }
            const PlayerCondition* condition1 = sConditionStorage.LookupEntry<PlayerCondition>(value1);
            if (!condition1)
            {
                sLog.outErrorDb("CONDITION _AND or _OR (entry %u, type %d) has value1 %u without proper condition, skipped", entry, condition, value1);
                return false;
            }
            const PlayerCondition* condition2 = sConditionStorage.LookupEntry<PlayerCondition>(value2);
            if (!condition2)
            {
                sLog.outErrorDb("CONDITION _AND or _OR (entry %u, type %d) has value2 %u without proper condition, skipped", entry, condition, value2);
                return false;
            }
            break;
        }
        case CONDITION_AURA:
        case CONDITION_SOURCE_AURA:
        {
            if (!sSpellStore.LookupEntry(value1))
            {
                sLog.outErrorDb("Aura condition (entry %u, type %u) requires to have non existing spell (Id: %d), skipped", entry, condition, value1);
                return false;
            }
            if (value2 >= MAX_EFFECT_INDEX)
            {
                sLog.outErrorDb("Aura condition (entry %u, type %u) requires to have non existing effect index (%u) (must be 0..%u), skipped", entry, condition, value2, MAX_EFFECT_INDEX - 1);
                return false;
            }
            break;
        }
        case CONDITION_ITEM:
        case CONDITION_NOITEM:
        case CONDITION_ITEM_WITH_BANK:
        case CONDITION_NOITEM_WITH_BANK:
        {
            ItemPrototype const* proto = ObjectMgr::GetItemPrototype(value1);
            if (!proto)
            {
                sLog.outErrorDb("Item condition (entry %u, type %u) requires to have non existing item (%u), skipped", entry, condition, value1);
                return false;
            }

            if (value2 < 1)
            {
                sLog.outErrorDb("Item condition (entry %u, type %u) useless with count < 1, skipped", entry, condition);
                return false;
            }
            break;
        }
        case CONDITION_ITEM_EQUIPPED:
        {
            ItemPrototype const* proto = ObjectMgr::GetItemPrototype(value1);
            if (!proto)
            {
                sLog.outErrorDb("ItemEquipped condition (entry %u, type %u) requires to have non existing item (%u) equipped, skipped", entry, condition, value1);
                return false;
            }
            break;
        }
        case CONDITION_AREAID:
        {
            AreaTableEntry const* areaEntry = GetAreaEntryByAreaID(value1);
            if (!areaEntry)
            {
                sLog.outErrorDb("Zone condition (entry %u, type %u) requires to be in non existing area (%u), skipped", entry, condition, value1);
                return false;
            }

            if (value2 > 1)
            {
                sLog.outErrorDb("Zone condition (entry %u, type %u) has invalid argument %u (must be 0..1), skipped", entry, condition, value2);
                return false;
            }
            break;
        }
        case CONDITION_REPUTATION_RANK_MIN:
        case CONDITION_REPUTATION_RANK_MAX:
        {
            FactionEntry const* factionEntry = sFactionStore.LookupEntry(value1);
            if (!factionEntry)
            {
                sLog.outErrorDb("Reputation condition (entry %u, type %u) requires to have reputation non existing faction (%u), skipped", entry, condition, value1);
                return false;
            }

            if (value2 >= MAX_REPUTATION_RANK)
            {
                sLog.outErrorDb("Reputation condition (entry %u, type %u) has invalid rank requirement (value2 = %u) - must be between %u and %u, skipped", entry, condition, value2, MIN_REPUTATION_RANK, MAX_REPUTATION_RANK - 1);
                return false;
            }
            break;
        }
        case CONDITION_TEAM:
        {
            if (value1 != ALLIANCE && value1 != HORDE)
            {
                sLog.outErrorDb("Team condition (entry %u, type %u) specifies unknown team (%u), skipped", entry, condition, value1);
                return false;
            }
            break;
        }
        case CONDITION_SKILL:
        case CONDITION_SKILL_BELOW:
        {
            SkillLineEntry const* pSkill = sSkillLineStore.LookupEntry(value1);
            if (!pSkill)
            {
                sLog.outErrorDb("Skill condition (entry %u, type %u) specifies non-existing skill (%u), skipped", entry, condition, value1);
                return false;
            }
            if (value2 < 1 || value2 > sWorld.GetConfigMaxSkillValue())
            {
                sLog.outErrorDb("Skill condition (entry %u, type %u) specifies invalid skill value (%u), skipped", entry, condition, value2);
                return false;
            }
            break;
        }
        case CONDITION_QUESTREWARDED:
        case CONDITION_QUESTTAKEN:
        case CONDITION_QUESTAVAILABLE:
        case CONDITION_QUEST_NONE:
        {
            Quest const* Quest = sObjectMgr.GetQuestTemplate(value1);
            if (!Quest)
            {
                sLog.outErrorDb("Quest condition (entry %u, type %u) specifies non-existing quest (%u), skipped", entry, condition, value1);
                return false;
            }

            if (value2 && condition != CONDITION_QUESTTAKEN)
                sLog.outErrorDb("Quest condition (entry %u, type %u) has useless data in value2 (%u)!", entry, condition, value2);
            break;
        }
        case CONDITION_AD_COMMISSION_AURA:
        {
            if (value1)
                sLog.outErrorDb("Quest condition (entry %u, type %u) has useless data in value1 (%u)!", entry, condition, value1);
            if (value2)
                sLog.outErrorDb("Quest condition (entry %u, type %u) has useless data in value2 (%u)!", entry, condition, value2);
            break;
        }
        case CONDITION_NO_AURA:
        {
            if (!sSpellStore.LookupEntry(value1))
            {
                sLog.outErrorDb("Aura condition (entry %u, type %u) requires to have non existing spell (Id: %d), skipped", entry, condition, value1);
                return false;
            }
            if (value2 > MAX_EFFECT_INDEX)
            {
                sLog.outErrorDb("Aura condition (entry %u, type %u) requires to have non existing effect index (%u) (must be 0..%u), skipped", entry, condition, value2, MAX_EFFECT_INDEX - 1);
                return false;
            }
            break;
        }
        case CONDITION_ACTIVE_GAME_EVENT:
        case CONDITION_NOT_ACTIVE_GAME_EVENT:
        {
            if (!sGameEventMgr.IsValidEvent(value1))
            {
                sLog.outErrorDb("(Not)Active event condition (entry %u, type %u) requires existing event id (%u), skipped", entry, condition, value1);
                return false;
            }
            break;
        }
        case CONDITION_AREA_FLAG:
        {
            if (!value1 && !value2)
            {
                sLog.outErrorDb("Area flag condition (entry %u, type %u) has both values like 0, skipped", entry, condition);
                return false;
            }
            break;
        }
        case CONDITION_RACE_CLASS:
        {
            if (!value1 && !value2)
            {
                sLog.outErrorDb("Race_class condition (entry %u, type %u) has both values like 0, skipped", entry, condition);
                return false;
            }

            if (value1 && !(value1 & RACEMASK_ALL_PLAYABLE))
            {
                sLog.outErrorDb("Race_class condition (entry %u, type %u) has invalid player class %u, skipped", entry, condition, value1);
                return false;
            }

            if (value2 && !(value2 & CLASSMASK_ALL_PLAYABLE))
            {
                sLog.outErrorDb("Race_class condition (entry %u, type %u) has invalid race mask %u, skipped", entry, condition, value2);
                return false;
            }
            break;
        }
        case CONDITION_LEVEL:
        {
            if (!value1 || value1 > sWorld.getConfig(CONFIG_UINT32_MAX_PLAYER_LEVEL))
            {
                sLog.outErrorDb("Level condition (entry %u, type %u)has invalid level %u, skipped", entry, condition, value1);
                return false;
            }

            if (value2 > 2)
            {
                sLog.outErrorDb("Level condition (entry %u, type %u) has invalid argument %u (must be 0..2), skipped", entry, condition, value2);
                return false;
            }

            break;
        }
        case CONDITION_SPELL:
        {
            if (!sSpellStore.LookupEntry(value1))
            {
                sLog.outErrorDb("Spell condition (entry %u, type %u) requires to have non existing spell (Id: %d), skipped", entry, condition, value1);
                return false;
            }

            if (value2 > 1)
            {
                sLog.outErrorDb("Spell condition (entry %u, type %u) has invalid argument %u (must be 0..1), skipped", entry, condition, value2);
                return false;
            }

            break;
        }
        case CONDITION_INSTANCE_SCRIPT:
            break;
        case CONDITION_ACHIEVEMENT:
        case CONDITION_ACHIEVEMENT_REALM:
        {
            if (!sAchievementStore.LookupEntry(value1))
            {
                sLog.outErrorDb("Achievement condition (entry %u, type %u) requires to have non existing achievement (Id: %d), skipped", entry, condition, value1);
                return false;
            }

            if (value2 > 1)
            {
                sLog.outErrorDb("Achievement condition (entry %u, type %u) has invalid argument %u (must be 0..1), skipped", entry, condition, value2);
                return false;
            }

            break;
        }
        case CONDITION_ACTIVE_HOLIDAY:
        case CONDITION_NOT_ACTIVE_HOLIDAY:
        {
            if (!sHolidaysStore.LookupEntry(value1))
            {
                sLog.outErrorDb("(Not)Active holiday condition (entry %u, type %u) requires existing holiday id (%u), skipped", entry, condition, value1);
                return false;
            }
            break;
        }
        case CONDITION_LEARNABLE_ABILITY:
        {
            SkillLineAbilityMapBounds bounds = sSpellMgr.GetSkillLineAbilityMapBounds(value1);

            if (bounds.first == bounds.second)
            {
                sLog.outErrorDb("Learnable ability condition (entry %u, type %u) has spell id %u defined, but this spell is not listed in SkillLineAbility and can not be used, skipping.", entry, condition, value1);
                return false;
            }

            if (value2)
            {
                ItemPrototype const* proto = ObjectMgr::GetItemPrototype(value2);
                if (!proto)
                {
                    sLog.outErrorDb("Learnable ability condition (entry %u, type %u) has item entry %u defined but item does not exist, skipping.", entry, condition, value2);
                    return false;
                }
            }

            break;
        }
        case CONDITION_COMPLETED_ENCOUNTER:
        {
            DungeonEncounterEntry const* dbcEntry1 = sDungeonEncounterStore.LookupEntry(value1);
            DungeonEncounterEntry const* dbcEntry2 = sDungeonEncounterStore.LookupEntry(value2);
            if (!dbcEntry1)
            {
                sLog.outErrorDb("Completed Encounter condition (entry %u, type %u) has an unknown DungeonEncounter entry %u defined (in value1), skipping.", entry, condition, value1);
                return false;
            }
            if (value2 && !dbcEntry2)
            {
                sLog.outErrorDb("Completed Encounter condition (entry %u, type %u) has an unknown DungeonEncounter entry %u defined (in value2), skipping.", entry, condition, value2);
                return false;
            }
            if (dbcEntry2 && dbcEntry1->mapId != dbcEntry2->mapId)
            {
                sLog.outErrorDb("Completed Encounter condition (entry %u, type %u) has different mapIds for both encounters, skipping.", entry, condition);
                return false;
            }
            break;
        }
<<<<<<< HEAD
=======
        case CONDITION_LAST_WAYPOINT:
        {
            if (value2 > 2)
            {
                sLog.outErrorDb("Last Waypoint condition (entry %u, type %u) has an invalid value in value2. (Has %u, supported 0, 1, or 2), skipping.", entry, condition, value2);
                return false;
            }
            break;
        }
>>>>>>> cf39794c
        case CONDITION_NONE:
            break;
        default:
            sLog.outErrorDb("Condition entry %u has bad type of %d, skipped ", entry, condition);
            return false;
    }
    return true;
}

// Check if a condition can be used without providing a player param
bool PlayerCondition::CanBeUsedWithoutPlayer(uint16 entry)
{
    PlayerCondition const* condition = sConditionStorage.LookupEntry<PlayerCondition>(entry);
    if (!condition)
        return false;

    switch (condition->m_condition)
    {
        case CONDITION_NOT:
            return CanBeUsedWithoutPlayer(condition->m_value1);
        case CONDITION_AND:
        case CONDITION_OR:
            return CanBeUsedWithoutPlayer(condition->m_value1) && CanBeUsedWithoutPlayer(condition->m_value2);
        case CONDITION_NONE:
        case CONDITION_ACTIVE_GAME_EVENT:
        case CONDITION_ACHIEVEMENT_REALM:
        case CONDITION_NOT_ACTIVE_GAME_EVENT:
        case CONDITION_ACTIVE_HOLIDAY:
        case CONDITION_NOT_ACTIVE_HOLIDAY:
        case CONDITION_AREAID:
        case CONDITION_AREA_FLAG:
        case CONDITION_INSTANCE_SCRIPT:
        case CONDITION_COMPLETED_ENCOUNTER:
        case CONDITION_SOURCE_AURA:
        case CONDITION_LAST_WAYPOINT:
            return true;
        default:
            return false;
    }
}

SkillRangeType GetSkillRangeType(SkillLineEntry const* pSkill, bool racial)
{
    switch (pSkill->categoryId)
    {
        case SKILL_CATEGORY_LANGUAGES: return SKILL_RANGE_LANGUAGE;
        case SKILL_CATEGORY_WEAPON:
            if (pSkill->id != SKILL_FIST_WEAPONS)
                return SKILL_RANGE_LEVEL;
            else
                return SKILL_RANGE_MONO;
        case SKILL_CATEGORY_ARMOR:
        case SKILL_CATEGORY_CLASS:
            if (pSkill->id != SKILL_LOCKPICKING)
                return SKILL_RANGE_MONO;
            else
                return SKILL_RANGE_LEVEL;
        case SKILL_CATEGORY_SECONDARY:
        case SKILL_CATEGORY_PROFESSION:
            // not set skills for professions and racial abilities
            if (IsProfessionSkill(pSkill->id))
                return SKILL_RANGE_RANK;
            else if (racial)
                return SKILL_RANGE_NONE;
            else
                return SKILL_RANGE_MONO;
        default:
        case SKILL_CATEGORY_ATTRIBUTES:                     // not found in dbc
        case SKILL_CATEGORY_GENERIC:                        // only GENERIC(DND)
            return SKILL_RANGE_NONE;
    }
}

void ObjectMgr::LoadGameTele()
{
    m_GameTeleMap.clear();                                  // for reload case

    uint32 count = 0;
    QueryResult* result = WorldDatabase.Query("SELECT id, position_x, position_y, position_z, orientation, map, name FROM game_tele");

    if (!result)
    {
        BarGoLink bar(1);

        bar.step();

        sLog.outString();
        sLog.outErrorDb(">> Loaded `game_tele`, table is empty!");
        return;
    }

    BarGoLink bar(result->GetRowCount());

    do
    {
        bar.step();

        Field* fields = result->Fetch();

        uint32 id         = fields[0].GetUInt32();

        GameTele gt;

        gt.position_x     = fields[1].GetFloat();
        gt.position_y     = fields[2].GetFloat();
        gt.position_z     = fields[3].GetFloat();
        gt.orientation    = fields[4].GetFloat();
        gt.mapId          = fields[5].GetUInt32();
        gt.name           = fields[6].GetCppString();

        if (!MapManager::IsValidMapCoord(gt.mapId, gt.position_x, gt.position_y, gt.position_z, gt.orientation))
        {
            sLog.outErrorDb("Wrong position for id %u (name: %s) in `game_tele` table, ignoring.", id, gt.name.c_str());
            continue;
        }

        if (!Utf8toWStr(gt.name, gt.wnameLow))
        {
            sLog.outErrorDb("Wrong UTF8 name for id %u in `game_tele` table, ignoring.", id);
            continue;
        }

        wstrToLower(gt.wnameLow);

        m_GameTeleMap[id] = gt;

        ++count;
    }
    while (result->NextRow());
    delete result;

    sLog.outString();
    sLog.outString(">> Loaded %u GameTeleports", count);
}

GameTele const* ObjectMgr::GetGameTele(const std::string& name) const
{
    // explicit name case
    std::wstring wname;
    if (!Utf8toWStr(name, wname))
        return NULL;

    // converting string that we try to find to lower case
    wstrToLower(wname);

    // Alternative first GameTele what contains wnameLow as substring in case no GameTele location found
    const GameTele* alt = NULL;
    for (GameTeleMap::const_iterator itr = m_GameTeleMap.begin(); itr != m_GameTeleMap.end(); ++itr)
        if (itr->second.wnameLow == wname)
            return &itr->second;
        else if (alt == NULL && itr->second.wnameLow.find(wname) != std::wstring::npos)
            alt = &itr->second;

    return alt;
}

bool ObjectMgr::AddGameTele(GameTele& tele)
{
    // find max id
    uint32 new_id = 0;
    for (GameTeleMap::const_iterator itr = m_GameTeleMap.begin(); itr != m_GameTeleMap.end(); ++itr)
        if (itr->first > new_id)
            new_id = itr->first;

    // use next
    ++new_id;

    if (!Utf8toWStr(tele.name, tele.wnameLow))
        return false;

    wstrToLower(tele.wnameLow);

    m_GameTeleMap[new_id] = tele;
    std::string safeName(tele.name);
    WorldDatabase.escape_string(safeName);

    return WorldDatabase.PExecuteLog("INSERT INTO game_tele "
                                     "(id,position_x,position_y,position_z,orientation,map,name) "
                                     "VALUES (%u,%f,%f,%f,%f,%u,'%s')",
                                     new_id, tele.position_x, tele.position_y, tele.position_z,
                                     tele.orientation, tele.mapId, safeName.c_str());
}

bool ObjectMgr::DeleteGameTele(const std::string& name)
{
    // explicit name case
    std::wstring wname;
    if (!Utf8toWStr(name, wname))
        return false;

    // converting string that we try to find to lower case
    wstrToLower(wname);

    for (GameTeleMap::iterator itr = m_GameTeleMap.begin(); itr != m_GameTeleMap.end(); ++itr)
    {
        if (itr->second.wnameLow == wname)
        {
            WorldDatabase.PExecuteLog("DELETE FROM game_tele WHERE name = '%s'", itr->second.name.c_str());
            m_GameTeleMap.erase(itr);
            return true;
        }
    }

    return false;
}

void ObjectMgr::LoadMailLevelRewards()
{
    m_mailLevelRewardMap.clear();                           // for reload case

    uint32 count = 0;
    QueryResult* result = WorldDatabase.Query("SELECT level, raceMask, mailTemplateId, senderEntry FROM mail_level_reward");

    if (!result)
    {
        BarGoLink bar(1);

        bar.step();

        sLog.outString();
        sLog.outErrorDb(">> Loaded `mail_level_reward`, table is empty!");
        return;
    }

    BarGoLink bar(result->GetRowCount());

    do
    {
        bar.step();

        Field* fields = result->Fetch();

        uint8 level           = fields[0].GetUInt8();
        uint32 raceMask       = fields[1].GetUInt32();
        uint32 mailTemplateId = fields[2].GetUInt32();
        uint32 senderEntry    = fields[3].GetUInt32();

        if (level > MAX_LEVEL)
        {
            sLog.outErrorDb("Table `mail_level_reward` have data for level %u that more supported by client (%u), ignoring.", level, MAX_LEVEL);
            continue;
        }

        if (!(raceMask & RACEMASK_ALL_PLAYABLE))
        {
            sLog.outErrorDb("Table `mail_level_reward` have raceMask (%u) for level %u that not include any player races, ignoring.", raceMask, level);
            continue;
        }

        if (!sMailTemplateStore.LookupEntry(mailTemplateId))
        {
            sLog.outErrorDb("Table `mail_level_reward` have invalid mailTemplateId (%u) for level %u that invalid not include any player races, ignoring.", mailTemplateId, level);
            continue;
        }

        if (!GetCreatureTemplate(senderEntry))
        {
            sLog.outErrorDb("Table `mail_level_reward` have nonexistent sender creature entry (%u) for level %u that invalid not include any player races, ignoring.", senderEntry, level);
            continue;
        }

        m_mailLevelRewardMap[level].push_back(MailLevelReward(raceMask, mailTemplateId, senderEntry));

        ++count;
    }
    while (result->NextRow());
    delete result;

    sLog.outString();
    sLog.outString(">> Loaded %u level dependent mail rewards,", count);
}

void ObjectMgr::LoadTrainers(char const* tableName, bool isTemplates)
{
    CacheTrainerSpellMap& trainerList = isTemplates ? m_mCacheTrainerTemplateSpellMap : m_mCacheTrainerSpellMap;

    // For reload case
    for (CacheTrainerSpellMap::iterator itr = trainerList.begin(); itr != trainerList.end(); ++itr)
        itr->second.Clear();
    trainerList.clear();

    std::set<uint32> skip_trainers;

    QueryResult* result = WorldDatabase.PQuery("SELECT entry, spell,spellcost,reqskill,reqskillvalue,reqlevel FROM %s", tableName);

    if (!result)
    {
        BarGoLink bar(1);

        bar.step();

        sLog.outString();
        sLog.outString(">> Loaded `%s`, table is empty!", tableName);
        return;
    }

    BarGoLink bar(result->GetRowCount());

    std::set<uint32> talentIds;

    uint32 count = 0;
    do
    {
        bar.step();

        Field* fields = result->Fetch();

        uint32 entry  = fields[0].GetUInt32();
        uint32 spell  = fields[1].GetUInt32();

        SpellEntry const* spellinfo = sSpellStore.LookupEntry(spell);
        if (!spellinfo)
        {
            sLog.outErrorDb("Table `%s` (Entry: %u ) has non existing spell %u, ignore", tableName, entry, spell);
            continue;
        }

        if (!SpellMgr::IsSpellValid(spellinfo))
        {
            sLog.outErrorDb("Table `%s` (Entry: %u) has broken learning spell %u, ignore", tableName, entry, spell);
            continue;
        }

        if (GetTalentSpellCost(spell))
        {
            if (talentIds.find(spell) == talentIds.end())
            {
                sLog.outErrorDb("Table `%s` has talent as learning spell %u, ignore", tableName, spell);
                talentIds.insert(spell);
            }
            continue;
        }

        if (!isTemplates)
        {
            CreatureInfo const* cInfo = GetCreatureTemplate(entry);

            if (!cInfo)
            {
                sLog.outErrorDb("Table `%s` have entry for nonexistent creature template (Entry: %u), ignore", tableName, entry);
                continue;
            }

            if (!(cInfo->npcflag & UNIT_NPC_FLAG_TRAINER))
            {
                if (skip_trainers.find(entry) == skip_trainers.end())
                {
                    sLog.outErrorDb("Table `%s` have data for creature (Entry: %u) without trainer flag, ignore", tableName, entry);
                    skip_trainers.insert(entry);
                }
                continue;
            }

            if (TrainerSpellData const* tSpells = cInfo->trainerId ? GetNpcTrainerTemplateSpells(cInfo->trainerId) : NULL)
            {
                if (tSpells->spellList.find(spell) != tSpells->spellList.end())
                {
                    sLog.outErrorDb("Table `%s` (Entry: %u) has spell %u listed in trainer template %u, ignore", tableName, entry, spell, cInfo->trainerId);
                    continue;
                }
            }
        }

        TrainerSpellData& data = trainerList[entry];

        TrainerSpell& trainerSpell = data.spellList[spell];
        trainerSpell.spell         = spell;
        trainerSpell.spellCost     = fields[2].GetUInt32();
        trainerSpell.reqSkill      = fields[3].GetUInt32();
        trainerSpell.reqSkillValue = fields[4].GetUInt32();
        trainerSpell.reqLevel      = fields[5].GetUInt32();

        trainerSpell.isProvidedReqLevel = trainerSpell.reqLevel > 0;

        // calculate learned spell for profession case when stored cast-spell
        trainerSpell.learnedSpell = spell;
        for (int i = 0; i < MAX_EFFECT_INDEX; ++i)
        {
            if (spellinfo->Effect[i] == SPELL_EFFECT_LEARN_SPELL &&
                    SpellMgr::IsProfessionOrRidingSpell(spellinfo->EffectTriggerSpell[i]))
            {
                // prof spells sometime only additions to main spell learn that have level data
                for (int j = 0; j < MAX_EFFECT_INDEX; ++j)
                {
                    if (spellinfo->Effect[j] == SPELL_EFFECT_LEARN_SPELL)
                    {
                        trainerSpell.learnedSpell = spellinfo->EffectTriggerSpell[j];
                        break;
                    }
                }
                break;
            }
        }

        // already checked as valid spell so exist.
        SpellEntry const* learnSpellinfo = sSpellStore.LookupEntry(trainerSpell.learnedSpell);
        if (SpellMgr::IsProfessionSpell(trainerSpell.learnedSpell))
        {
            data.trainerType = 2;

            uint32 minLevel = sSpellMgr.GetProfessionSpellMinLevel(trainerSpell.learnedSpell);
            if (trainerSpell.reqLevel)
            {
                if (minLevel == trainerSpell.reqLevel)
                    ERROR_DB_STRICT_LOG("Table `%s` (Entry: %u) has redundant reqlevel %u (=prof reqlevel) for spell %u", tableName, entry, trainerSpell.reqLevel, spell);
                else
                    sLog.outErrorDb("Table `%s` (Entry: %u) has wrong redundant reqlevel %u (<>prof reqlevel %u) for spell %u", tableName, entry, trainerSpell.reqLevel, minLevel, spell);
            }
            else
                trainerSpell.reqLevel = minLevel;
        }
        // for non-prof. spell use spellLevel if not provided any
        else
        {
            if (trainerSpell.reqLevel)
            {
                if (trainerSpell.reqLevel == learnSpellinfo->spellLevel)
                    ERROR_DB_STRICT_LOG("Table `%s` (Entry: %u) has redundant reqlevel %u (=spell level) for spell %u", tableName, entry, trainerSpell.reqLevel, spell);
            }
            else
                trainerSpell.reqLevel = learnSpellinfo->spellLevel;
        }

        ++count;
    }
    while (result->NextRow());

    delete result;

    sLog.outString();
    sLog.outString(">> Loaded %d trainer %sspells", count, isTemplates ? "template " : "");
}

void ObjectMgr::LoadTrainerTemplates()
{
    LoadTrainers("npc_trainer_template", true);

    // post loading check
    std::set<uint32> trainer_ids;

    for (CacheTrainerSpellMap::const_iterator tItr = m_mCacheTrainerTemplateSpellMap.begin(); tItr != m_mCacheTrainerTemplateSpellMap.end(); ++tItr)
        trainer_ids.insert(tItr->first);

    for (uint32 i = 1; i < sCreatureStorage.GetMaxEntry(); ++i)
    {
        if (CreatureInfo const* cInfo = sCreatureStorage.LookupEntry<CreatureInfo>(i))
        {
            if (cInfo->trainerId)
            {
                if (m_mCacheTrainerTemplateSpellMap.find(cInfo->trainerId) != m_mCacheTrainerTemplateSpellMap.end())
                    trainer_ids.erase(cInfo->trainerId);
                else
                    sLog.outErrorDb("Creature (Entry: %u) has trainer_id = %u for nonexistent trainer template", cInfo->Entry, cInfo->trainerId);
            }
        }
    }

    for (std::set<uint32>::const_iterator tItr = trainer_ids.begin(); tItr != trainer_ids.end(); ++tItr)
        sLog.outErrorDb("Table `npc_trainer_template` has trainer template %u not used by any trainers ", *tItr);
}

void ObjectMgr::LoadVendors(char const* tableName, bool isTemplates)
{
    CacheVendorItemMap& vendorList = isTemplates ? m_mCacheVendorTemplateItemMap : m_mCacheVendorItemMap;

    // For reload case
    for (CacheVendorItemMap::iterator itr = vendorList.begin(); itr != vendorList.end(); ++itr)
        itr->second.Clear();
    vendorList.clear();

    std::set<uint32> skip_vendors;

    QueryResult* result = WorldDatabase.PQuery("SELECT entry, item, maxcount, incrtime, ExtendedCost FROM %s", tableName);
    if (!result)
    {
        BarGoLink bar(1);

        bar.step();

        sLog.outString();
        sLog.outString(">> Loaded `%s`, table is empty!", tableName);
        return;
    }

    BarGoLink bar(result->GetRowCount());

    uint32 count = 0;
    do
    {
        bar.step();
        Field* fields = result->Fetch();

        uint32 entry        = fields[0].GetUInt32();
        uint32 item_id      = fields[1].GetUInt32();
        uint32 maxcount     = fields[2].GetUInt32();
        uint32 incrtime     = fields[3].GetUInt32();
        uint32 ExtendedCost = fields[4].GetUInt32();

        if (!IsVendorItemValid(isTemplates, tableName, entry, item_id, maxcount, incrtime, ExtendedCost, NULL, &skip_vendors))
            continue;

        VendorItemData& vList = vendorList[entry];

        vList.AddItem(item_id, maxcount, incrtime, ExtendedCost);
        ++count;
    }
    while (result->NextRow());

    delete result;

    sLog.outString();
    sLog.outString(">> Loaded %u vendor %sitems", count, isTemplates ? "template " : "");
}

void ObjectMgr::LoadVendorTemplates()
{
    LoadVendors("npc_vendor_template", true);

    // post loading check
    std::set<uint32> vendor_ids;

    for (CacheVendorItemMap::const_iterator vItr = m_mCacheVendorTemplateItemMap.begin(); vItr != m_mCacheVendorTemplateItemMap.end(); ++vItr)
        vendor_ids.insert(vItr->first);

    for (uint32 i = 1; i < sCreatureStorage.GetMaxEntry(); ++i)
    {
        if (CreatureInfo const* cInfo = sCreatureStorage.LookupEntry<CreatureInfo>(i))
        {
            if (cInfo->vendorId)
            {
                if (m_mCacheVendorTemplateItemMap.find(cInfo->vendorId) !=  m_mCacheVendorTemplateItemMap.end())
                    vendor_ids.erase(cInfo->vendorId);
                else
                    sLog.outErrorDb("Creature (Entry: %u) has vendor_id = %u for nonexistent vendor template", cInfo->Entry, cInfo->vendorId);
            }
        }
    }

    for (std::set<uint32>::const_iterator vItr = vendor_ids.begin(); vItr != vendor_ids.end(); ++vItr)
        sLog.outErrorDb("Table `npc_vendor_template` has vendor template %u not used by any vendors ", *vItr);
}

void ObjectMgr::LoadNpcGossips()
{

    m_mCacheNpcTextIdMap.clear();

    QueryResult* result = WorldDatabase.Query("SELECT npc_guid, textid FROM npc_gossip");
    if (!result)
    {
        BarGoLink bar(1);

        bar.step();

        sLog.outString();
        sLog.outErrorDb(">> Loaded `npc_gossip`, table is empty!");
        return;
    }

    BarGoLink bar(result->GetRowCount());

    uint32 count = 0;
    uint32 guid, textid;
    do
    {
        bar.step();

        Field* fields = result->Fetch();

        guid   = fields[0].GetUInt32();
        textid = fields[1].GetUInt32();

        if (!GetCreatureData(guid))
        {
            sLog.outErrorDb("Table `npc_gossip` have nonexistent creature (GUID: %u) entry, ignore. ", guid);
            continue;
        }
        if (!GetGossipText(textid))
        {
            sLog.outErrorDb("Table `npc_gossip` for creature (GUID: %u) have wrong Textid (%u), ignore. ", guid, textid);
            continue;
        }

        m_mCacheNpcTextIdMap[guid] = textid ;
        ++count;
    }
    while (result->NextRow());

    delete result;

    sLog.outString();
    sLog.outString(">> Loaded %d NpcTextId ", count);
}

void ObjectMgr::LoadGossipMenu(std::set<uint32>& gossipScriptSet)
{
    m_mGossipMenusMap.clear();
    //                                                0      1        2
    QueryResult* result = WorldDatabase.Query("SELECT entry, text_id, script_id, "
                          //   3
                          "condition_id FROM gossip_menu");

    if (!result)
    {
        BarGoLink bar(1);

        bar.step();

        sLog.outString();
        sLog.outErrorDb(">> Loaded gossip_menu, table is empty!");
        return;
    }

    BarGoLink bar(result->GetRowCount());

    uint32 count = 0;

    do
    {
        bar.step();

        Field* fields = result->Fetch();

        GossipMenus gMenu;

        gMenu.entry             = fields[0].GetUInt32();
        gMenu.text_id           = fields[1].GetUInt32();
        gMenu.script_id         = fields[2].GetUInt32();

        gMenu.conditionId       = fields[3].GetUInt16();

        if (!GetGossipText(gMenu.text_id))
        {
            sLog.outErrorDb("Table gossip_menu entry %u are using non-existing text_id %u", gMenu.entry, gMenu.text_id);
            continue;
        }

        // Check script-id
        if (gMenu.script_id)
        {
            if (sGossipScripts.second.find(gMenu.script_id) == sGossipScripts.second.end())
            {
                sLog.outErrorDb("Table gossip_menu for menu %u, text-id %u have script_id %u that does not exist in `dbscripts_on_gossip`, ignoring", gMenu.entry, gMenu.text_id, gMenu.script_id);
                continue;
            }

            // Remove used script id
            gossipScriptSet.erase(gMenu.script_id);
        }

        if (gMenu.conditionId)
        {
            const PlayerCondition* condition = sConditionStorage.LookupEntry<PlayerCondition>(gMenu.conditionId);
            if (!condition)
            {
                sLog.outErrorDb("Table gossip_menu for menu %u, text-id %u has condition_id %u that does not exist in `conditions`, ignoring", gMenu.entry, gMenu.text_id, gMenu.conditionId);
                gMenu.conditionId = 0;
            }
        }

        m_mGossipMenusMap.insert(GossipMenusMap::value_type(gMenu.entry, gMenu));

        ++count;
    }
    while (result->NextRow());

    delete result;

    sLog.outString();
    sLog.outString(">> Loaded %u gossip_menu entries", count);

    // post loading tests
    for (uint32 i = 1; i < sCreatureStorage.GetMaxEntry(); ++i)
        if (CreatureInfo const* cInfo = sCreatureStorage.LookupEntry<CreatureInfo>(i))
            if (cInfo->GossipMenuId)
                if (m_mGossipMenusMap.find(cInfo->GossipMenuId) == m_mGossipMenusMap.end())
                    sLog.outErrorDb("Creature (Entry: %u) has gossip_menu_id = %u for nonexistent menu", cInfo->Entry, cInfo->GossipMenuId);

    for (SQLStorageBase::SQLSIterator<GameObjectInfo> itr = sGOStorage.getDataBegin<GameObjectInfo>(); itr < sGOStorage.getDataEnd<GameObjectInfo>(); ++itr)
        if (uint32 menuid = itr->GetGossipMenuId())
            if (m_mGossipMenusMap.find(menuid) == m_mGossipMenusMap.end())
                ERROR_DB_STRICT_LOG("Gameobject (Entry: %u) has gossip_menu_id = %u for nonexistent menu", itr->id, menuid);
}

void ObjectMgr::LoadGossipMenuItems(std::set<uint32>& gossipScriptSet)
{
    m_mGossipMenuItemsMap.clear();

    QueryResult* result = WorldDatabase.Query(
                              "SELECT menu_id, id, option_icon, option_text, option_id, npc_option_npcflag, "
                              "action_menu_id, action_poi_id, action_script_id, box_coded, box_money, box_text, "
                              "condition_id "
                              "FROM gossip_menu_option");

    if (!result)
    {
        BarGoLink bar(1);

        bar.step();

        sLog.outString();
        sLog.outErrorDb(">> Loaded gossip_menu_option, table is empty!");
        return;
    }

    // prepare data for unused menu ids
    std::set<uint32> menu_ids;                              // for later integrity check
    if (!sLog.HasLogFilter(LOG_FILTER_DB_STRICTED_CHECK))   // check unused menu ids only in strict mode
    {
        for (GossipMenusMap::const_iterator itr = m_mGossipMenusMap.begin(); itr != m_mGossipMenusMap.end(); ++itr)
            if (itr->first)
                menu_ids.insert(itr->first);

        for (SQLStorageBase::SQLSIterator<GameObjectInfo> itr = sGOStorage.getDataBegin<GameObjectInfo>(); itr < sGOStorage.getDataEnd<GameObjectInfo>(); ++itr)
            if (uint32 menuid = itr->GetGossipMenuId())
                menu_ids.erase(menuid);
    }

    // loading
    BarGoLink bar(result->GetRowCount());

    uint32 count = 0;

    // prepare menuid -> CreatureInfo map for fast access
    typedef  std::multimap<uint32, const CreatureInfo*> Menu2CInfoMap;
    Menu2CInfoMap menu2CInfoMap;
    for (uint32 i = 1;  i < sCreatureStorage.GetMaxEntry(); ++i)
        if (CreatureInfo const* cInfo = sCreatureStorage.LookupEntry<CreatureInfo>(i))
            if (cInfo->GossipMenuId)
            {
                menu2CInfoMap.insert(Menu2CInfoMap::value_type(cInfo->GossipMenuId, cInfo));

                // unused check data preparing part
                if (!sLog.HasLogFilter(LOG_FILTER_DB_STRICTED_CHECK))
                    menu_ids.erase(cInfo->GossipMenuId);
            }

    do
    {
        bar.step();

        Field* fields = result->Fetch();

        GossipMenuItems gMenuItem;

        gMenuItem.menu_id               = fields[0].GetUInt32();
        gMenuItem.id                    = fields[1].GetUInt32();
        gMenuItem.option_icon           = fields[2].GetUInt8();
        gMenuItem.option_text           = fields[3].GetCppString();
        gMenuItem.option_id             = fields[4].GetUInt32();
        gMenuItem.npc_option_npcflag    = fields[5].GetUInt32();
        gMenuItem.action_menu_id        = fields[6].GetInt32();
        gMenuItem.action_poi_id         = fields[7].GetUInt32();
        gMenuItem.action_script_id      = fields[8].GetUInt32();
        gMenuItem.box_coded             = fields[9].GetUInt8() != 0;
        gMenuItem.box_money             = fields[10].GetUInt32();
        gMenuItem.box_text              = fields[11].GetCppString();

        gMenuItem.conditionId           = fields[12].GetUInt16();

        if (gMenuItem.menu_id)                              // == 0 id is special and not have menu_id data
        {
            if (m_mGossipMenusMap.find(gMenuItem.menu_id) == m_mGossipMenusMap.end())
            {
                sLog.outErrorDb("Gossip menu option (MenuId: %u) for nonexistent menu", gMenuItem.menu_id);
                continue;
            }
        }

        if (gMenuItem.action_menu_id > 0)
        {
            if (m_mGossipMenusMap.find(gMenuItem.action_menu_id) == m_mGossipMenusMap.end())
                sLog.outErrorDb("Gossip menu option (MenuId: %u Id: %u) have action_menu_id = %u for nonexistent menu", gMenuItem.menu_id, gMenuItem.id, gMenuItem.action_menu_id);
            else if (!sLog.HasLogFilter(LOG_FILTER_DB_STRICTED_CHECK))
                menu_ids.erase(gMenuItem.action_menu_id);
        }

        if (gMenuItem.option_icon >= GOSSIP_ICON_MAX)
        {
            sLog.outErrorDb("Table gossip_menu_option for menu %u, id %u has unknown icon id %u. Replacing with GOSSIP_ICON_CHAT", gMenuItem.menu_id, gMenuItem.id, gMenuItem.option_icon);
            gMenuItem.option_icon = GOSSIP_ICON_CHAT;
        }

        if (gMenuItem.option_id == GOSSIP_OPTION_NONE)
            sLog.outErrorDb("Table gossip_menu_option for menu %u, id %u use option id GOSSIP_OPTION_NONE. Option will never be used", gMenuItem.menu_id, gMenuItem.id);

        if (gMenuItem.option_id >= GOSSIP_OPTION_MAX)
            sLog.outErrorDb("Table gossip_menu_option for menu %u, id %u has unknown option id %u. Option will not be used", gMenuItem.menu_id, gMenuItem.id, gMenuItem.option_id);

        if (gMenuItem.menu_id && gMenuItem.npc_option_npcflag)
        {
            bool found_menu_uses = false;
            bool found_flags_uses = false;

            std::pair<Menu2CInfoMap::const_iterator, Menu2CInfoMap::const_iterator> tm_bounds = menu2CInfoMap.equal_range(gMenuItem.menu_id);
            for (Menu2CInfoMap::const_iterator it2 = tm_bounds.first; !found_flags_uses && it2 != tm_bounds.second; ++it2)
            {
                CreatureInfo const* cInfo = it2->second;

                found_menu_uses = true;

                // some from creatures with gossip menu can use gossip option base at npc_flags
                if (gMenuItem.npc_option_npcflag & cInfo->npcflag)
                    found_flags_uses = true;
            }

            if (found_menu_uses && !found_flags_uses)
                sLog.outErrorDb("Table gossip_menu_option for menu %u, id %u has `npc_option_npcflag` = %u but creatures using this menu does not have corresponding`npcflag`. Option will not accessible in game.", gMenuItem.menu_id, gMenuItem.id, gMenuItem.npc_option_npcflag);
        }

        if (gMenuItem.action_poi_id && !GetPointOfInterest(gMenuItem.action_poi_id))
        {
            sLog.outErrorDb("Table gossip_menu_option for menu %u, id %u use non-existing action_poi_id %u, ignoring", gMenuItem.menu_id, gMenuItem.id, gMenuItem.action_poi_id);
            gMenuItem.action_poi_id = 0;
        }

        if (gMenuItem.action_script_id)
        {
            if (sGossipScripts.second.find(gMenuItem.action_script_id) == sGossipScripts.second.end())
            {
                sLog.outErrorDb("Table gossip_menu_option for menu %u, id %u have action_script_id %u that does not exist in `dbscripts_on_gossip`, ignoring", gMenuItem.menu_id, gMenuItem.id, gMenuItem.action_script_id);
                continue;
            }

            // Remove used script id
            gossipScriptSet.erase(gMenuItem.action_script_id);
        }

        if (gMenuItem.conditionId)
        {
            const PlayerCondition* condition = sConditionStorage.LookupEntry<PlayerCondition>(gMenuItem.conditionId);
            if (!condition)
            {
                sLog.outErrorDb("Table gossip_menu_option for menu %u, id %u has condition_id %u that does not exist in `conditions`, ignoring", gMenuItem.menu_id, gMenuItem.id, gMenuItem.conditionId);
                gMenuItem.conditionId = 0;
            }
        }

        m_mGossipMenuItemsMap.insert(GossipMenuItemsMap::value_type(gMenuItem.menu_id, gMenuItem));

        ++count;
    }
    while (result->NextRow());

    delete result;

    if (!sLog.HasLogFilter(LOG_FILTER_DB_STRICTED_CHECK))
    {
        for (std::set<uint32>::const_iterator itr = menu_ids.begin(); itr != menu_ids.end(); ++itr)
            sLog.outErrorDb("Table `gossip_menu` contain unused (in creature or GO or menu options) menu id %u.", *itr);
    }

    sLog.outString();
    sLog.outString(">> Loaded %u gossip_menu_option entries", count);
}

void ObjectMgr::LoadGossipMenus()
{
    // Check which script-ids in dbscripts_on_gossip are not used
    std::set<uint32> gossipScriptSet;
    for (ScriptMapMap::const_iterator itr = sGossipScripts.second.begin(); itr != sGossipScripts.second.end(); ++itr)
        gossipScriptSet.insert(itr->first);

    // Load gossip_menu and gossip_menu_option data
    sLog.outString("(Re)Loading Gossip menus...");
    LoadGossipMenu(gossipScriptSet);
    sLog.outString("(Re)Loading Gossip menu options...");
    LoadGossipMenuItems(gossipScriptSet);

    for (std::set<uint32>::const_iterator itr = gossipScriptSet.begin(); itr != gossipScriptSet.end(); ++itr)
        sLog.outErrorDb("Table `dbscripts_on_gossip` contains unused script, id %u.", *itr);
}

void ObjectMgr::AddVendorItem(uint32 entry, uint32 item, uint32 maxcount, uint32 incrtime, uint32 extendedcost)
{
    VendorItemData& vList = m_mCacheVendorItemMap[entry];
    vList.AddItem(item, maxcount, incrtime, extendedcost);

    WorldDatabase.PExecuteLog("INSERT INTO npc_vendor (entry,item,maxcount,incrtime,extendedcost) VALUES('%u','%u','%u','%u','%u')", entry, item, maxcount, incrtime, extendedcost);
}

bool ObjectMgr::RemoveVendorItem(uint32 entry, uint32 item)
{
    CacheVendorItemMap::iterator  iter = m_mCacheVendorItemMap.find(entry);
    if (iter == m_mCacheVendorItemMap.end())
        return false;

    if (!iter->second.RemoveItem(item))
        return false;

    WorldDatabase.PExecuteLog("DELETE FROM npc_vendor WHERE entry='%u' AND item='%u'", entry, item);
    return true;
}

bool ObjectMgr::IsVendorItemValid(bool isTemplate, char const* tableName, uint32 vendor_entry, uint32 item_id, uint32 maxcount, uint32 incrtime, uint32 ExtendedCost, Player* pl, std::set<uint32>* skip_vendors) const
{
    char const* idStr = isTemplate ? "vendor template" : "vendor";
    CreatureInfo const* cInfo = NULL;

    if (!isTemplate)
    {
        cInfo = GetCreatureTemplate(vendor_entry);
        if (!cInfo)
        {
            if (pl)
                ChatHandler(pl).SendSysMessage(LANG_COMMAND_VENDORSELECTION);
            else
                sLog.outErrorDb("Table `%s` has data for nonexistent creature (Entry: %u), ignoring", tableName, vendor_entry);
            return false;
        }

        if (!(cInfo->npcflag & UNIT_NPC_FLAG_VENDOR))
        {
            if (!skip_vendors || skip_vendors->count(vendor_entry) == 0)
            {
                if (pl)
                    ChatHandler(pl).SendSysMessage(LANG_COMMAND_VENDORSELECTION);
                else
                    sLog.outErrorDb("Table `%s` has data for creature (Entry: %u) without vendor flag, ignoring", tableName, vendor_entry);

                if (skip_vendors)
                    skip_vendors->insert(vendor_entry);
            }
            return false;
        }
    }

    if (!GetItemPrototype(item_id))
    {
        if (pl)
            ChatHandler(pl).PSendSysMessage(LANG_ITEM_NOT_FOUND, item_id);
        else
            sLog.outErrorDb("Table `%s` for %s %u contain nonexistent item (%u), ignoring",
                            tableName, idStr, vendor_entry, item_id);
        return false;
    }

    if (ExtendedCost && !sItemExtendedCostStore.LookupEntry(ExtendedCost))
    {
        if (pl)
            ChatHandler(pl).PSendSysMessage(LANG_EXTENDED_COST_NOT_EXIST, ExtendedCost);
        else
            sLog.outErrorDb("Table `%s` contain item (Entry: %u) with wrong ExtendedCost (%u) for %s %u, ignoring",
                            tableName, item_id, ExtendedCost, idStr, vendor_entry);
        return false;
    }

    if (maxcount > 0 && incrtime == 0)
    {
        if (pl)
            ChatHandler(pl).PSendSysMessage("MaxCount!=0 (%u) but IncrTime==0", maxcount);
        else
            sLog.outErrorDb("Table `%s` has `maxcount` (%u) for item %u of %s %u but `incrtime`=0, ignoring",
                            tableName, maxcount, item_id, idStr, vendor_entry);
        return false;
    }
    else if (maxcount == 0 && incrtime > 0)
    {
        if (pl)
            ChatHandler(pl).PSendSysMessage("MaxCount==0 but IncrTime<>=0");
        else
            sLog.outErrorDb("Table `%s` has `maxcount`=0 for item %u of %s %u but `incrtime`<>0, ignoring",
                            tableName, item_id, idStr, vendor_entry);
        return false;
    }

    VendorItemData const* vItems = isTemplate ? GetNpcVendorTemplateItemList(vendor_entry) : GetNpcVendorItemList(vendor_entry);
    VendorItemData const* tItems = isTemplate ? NULL : GetNpcVendorTemplateItemList(vendor_entry);

    if (!vItems && !tItems)
        return true;                                        // later checks for non-empty lists

    if (vItems && vItems->FindItemCostPair(item_id, ExtendedCost))
    {
        if (pl)
            ChatHandler(pl).PSendSysMessage(LANG_ITEM_ALREADY_IN_LIST, item_id, ExtendedCost);
        else
            sLog.outErrorDb("Table `%s` has duplicate items %u (with extended cost %u) for %s %u, ignoring",
                            tableName, item_id, ExtendedCost, idStr, vendor_entry);
        return false;
    }

    if (!isTemplate)
    {
        if (tItems && tItems->FindItemCostPair(item_id, ExtendedCost))
        {
            if (pl)
                ChatHandler(pl).PSendSysMessage(LANG_ITEM_ALREADY_IN_LIST, item_id, ExtendedCost);
            else
            {
                if (!cInfo->vendorId)
                    sLog.outErrorDb("Table `%s` has duplicate items %u (with extended cost %u) for %s %u, ignoring",
                                    tableName, item_id, ExtendedCost, idStr, vendor_entry);
                else
                    sLog.outErrorDb("Table `%s` has duplicate items %u (with extended cost %u) for %s %u (or possible in vendor template %u), ignoring",
                                    tableName, item_id, ExtendedCost, idStr, vendor_entry, cInfo->vendorId);
            }
            return false;
        }
    }

    uint32 countItems = vItems ? vItems->GetItemCount() : 0;
    countItems += tItems ? tItems->GetItemCount() : 0;

    if (countItems >= MAX_VENDOR_ITEMS)
    {
        if (pl)
            ChatHandler(pl).SendSysMessage(LANG_COMMAND_ADDVENDORITEMITEMS);
        else
            sLog.outErrorDb("Table `%s` has too many items (%u >= %i) for %s %u, ignoring",
                            tableName, countItems, MAX_VENDOR_ITEMS, idStr, vendor_entry);
        return false;
    }

    return true;
}

void ObjectMgr::AddGroup(Group* group)
{
    mGroupMap[group->GetId()] = group ;
}

void ObjectMgr::RemoveGroup(Group* group)
{
    mGroupMap.erase(group->GetId());
}

void ObjectMgr::AddArenaTeam(ArenaTeam* arenaTeam)
{
    mArenaTeamMap[arenaTeam->GetId()] = arenaTeam;
}

void ObjectMgr::RemoveArenaTeam(uint32 Id)
{
    mArenaTeamMap.erase(Id);
}

void ObjectMgr::GetCreatureLocaleStrings(uint32 entry, int32 loc_idx, char const** namePtr, char const** subnamePtr) const
{
    if (loc_idx >= 0)
    {
        if (CreatureLocale const* il = GetCreatureLocale(entry))
        {
            if (namePtr && il->Name.size() > size_t(loc_idx) && !il->Name[loc_idx].empty())
                *namePtr = il->Name[loc_idx].c_str();

            if (subnamePtr && il->SubName.size() > size_t(loc_idx) && !il->SubName[loc_idx].empty())
                *subnamePtr = il->SubName[loc_idx].c_str();
        }
    }
}

void ObjectMgr::GetItemLocaleStrings(uint32 entry, int32 loc_idx, std::string* namePtr, std::string* descriptionPtr) const
{
    if (loc_idx >= 0)
    {
        if (ItemLocale const* il = GetItemLocale(entry))
        {
            if (namePtr && il->Name.size() > size_t(loc_idx) && !il->Name[loc_idx].empty())
                *namePtr = il->Name[loc_idx];

            if (descriptionPtr && il->Description.size() > size_t(loc_idx) && !il->Description[loc_idx].empty())
                *descriptionPtr = il->Description[loc_idx];
        }
    }
}

void ObjectMgr::GetQuestLocaleStrings(uint32 entry, int32 loc_idx, std::string* titlePtr) const
{
    if (loc_idx >= 0)
    {
        if (QuestLocale const* il = GetQuestLocale(entry))
        {
            if (titlePtr && il->Title.size() > size_t(loc_idx) && !il->Title[loc_idx].empty())
                *titlePtr = il->Title[loc_idx];
        }
    }
}

void ObjectMgr::GetNpcTextLocaleStringsAll(uint32 entry, int32 loc_idx, ObjectMgr::NpcTextArray* text0_Ptr, ObjectMgr::NpcTextArray* text1_Ptr) const
{
    if (loc_idx >= 0)
    {
        if (NpcTextLocale const* nl = GetNpcTextLocale(entry))
        {
            if (text0_Ptr)
                for (int i = 0; i < MAX_GOSSIP_TEXT_OPTIONS; ++i)
                    if (nl->Text_0[i].size() > (size_t)loc_idx && !nl->Text_0[i][loc_idx].empty())
                        (*text0_Ptr)[i] = nl->Text_0[i][loc_idx];

            if (text1_Ptr)
                for (int i = 0; i < MAX_GOSSIP_TEXT_OPTIONS; ++i)
                    if (nl->Text_1[i].size() > (size_t)loc_idx && !nl->Text_1[i][loc_idx].empty())
                        (*text1_Ptr)[i] = nl->Text_1[i][loc_idx];
        }
    }
}

void ObjectMgr::GetNpcTextLocaleStrings0(uint32 entry, int32 loc_idx, std::string* text0_0_Ptr, std::string* text1_0_Ptr) const
{
    if (loc_idx >= 0)
    {
        if (NpcTextLocale const* nl = GetNpcTextLocale(entry))
        {
            if (text0_0_Ptr)
                if (nl->Text_0[0].size() > (size_t)loc_idx && !nl->Text_0[0][loc_idx].empty())
                    *text0_0_Ptr = nl->Text_0[0][loc_idx];

            if (text1_0_Ptr)
                if (nl->Text_1[0].size() > (size_t)loc_idx && !nl->Text_1[0][loc_idx].empty())
                    *text1_0_Ptr = nl->Text_1[0][loc_idx];
        }
    }
}

// Functions for scripting access
bool LoadMangosStrings(DatabaseType& db, char const* table, int32 start_value, int32 end_value)
{
    // MAX_DB_SCRIPT_STRING_ID is max allowed negative value for scripts (scrpts can use only more deep negative values
    // start/end reversed for negative values
    if (start_value > MAX_DB_SCRIPT_STRING_ID || end_value >= start_value)
    {
        sLog.outErrorDb("Table '%s' attempt loaded with reserved by mangos range (%d - %d), strings not loaded.", table, start_value, end_value + 1);
        return false;
    }

    return sObjectMgr.LoadMangosStrings(db, table, start_value, end_value);
}

void ObjectMgr::LoadCreatureTemplateSpells()
{
    sCreatureTemplateSpellsStorage.Load();

    sLog.outString(">> Loaded %u creature_template_spells definitions", sCreatureTemplateSpellsStorage.GetRecordCount());
    sLog.outString();

    for (SQLStorageBase::SQLSIterator<CreatureTemplateSpells> itr = sCreatureTemplateSpellsStorage.getDataBegin<CreatureTemplateSpells>(); itr < sCreatureTemplateSpellsStorage.getDataEnd<CreatureTemplateSpells>(); ++itr)
    {
        if (!sCreatureStorage.LookupEntry<CreatureInfo>(itr->entry))
        {
            sLog.outErrorDb("LoadCreatureTemplateSpells: Spells found for creature entry %u, but creature does not exist, skipping", itr->entry);
            sCreatureTemplateSpellsStorage.EraseEntry(itr->entry);
        }
        for (uint8 i = 0; i < CREATURE_MAX_SPELLS; ++i)
        {
            if (itr->spells[i] && !sSpellStore.LookupEntry(itr->spells[i]))
            {
                sLog.outErrorDb("LoadCreatureTemplateSpells: Spells found for creature entry %u, assigned spell %u does not exist, set to 0", itr->entry, itr->spells[i]);
                const_cast<CreatureTemplateSpells*>(*itr)->spells[i] = 0;
            }
        }
    }
}

CreatureInfo const* GetCreatureTemplateStore(uint32 entry)
{
    return sCreatureStorage.LookupEntry<CreatureInfo>(entry);
}

Quest const* GetQuestTemplateStore(uint32 entry)
{
    return sObjectMgr.GetQuestTemplate(entry);
}

bool FindCreatureData::operator()(CreatureDataPair const& dataPair)
{
    // skip wrong entry ids
    if (i_id && dataPair.second.id != i_id)
        return false;

    if (!i_anyData)
        i_anyData = &dataPair;

    // without player we can't find more stricted cases, so use fouded
    if (!i_player)
        return true;

    // skip diff. map cases
    if (dataPair.second.mapid != i_player->GetMapId())
        return false;

    float new_dist = i_player->GetDistance2d(dataPair.second.posX, dataPair.second.posY);

    if (!i_mapData || new_dist < i_mapDist)
    {
        i_mapData = &dataPair;
        i_mapDist = new_dist;
    }

    // skip not spawned (in any state),
    uint16 pool_id = sPoolMgr.IsPartOfAPool<Creature>(dataPair.first);
    if (pool_id && !i_player->GetMap()->GetPersistentState()->IsSpawnedPoolObject<Creature>(dataPair.first))
        return false;

    if (!i_spawnedData || new_dist < i_spawnedDist)
    {
        i_spawnedData = &dataPair;
        i_spawnedDist = new_dist;
    }

    return false;
}

CreatureDataPair const* FindCreatureData::GetResult() const
{
    if (i_spawnedData)
        return i_spawnedData;

    if (i_mapData)
        return i_mapData;

    return i_anyData;
}

bool FindGOData::operator()(GameObjectDataPair const& dataPair)
{
    // skip wrong entry ids
    if (i_id && dataPair.second.id != i_id)
        return false;

    if (!i_anyData)
        i_anyData = &dataPair;

    // without player we can't find more stricted cases, so use fouded
    if (!i_player)
        return true;

    // skip diff. map cases
    if (dataPair.second.mapid != i_player->GetMapId())
        return false;

    float new_dist = i_player->GetDistance2d(dataPair.second.posX, dataPair.second.posY);

    if (!i_mapData || new_dist < i_mapDist)
    {
        i_mapData = &dataPair;
        i_mapDist = new_dist;
    }

    // skip not spawned (in any state)
    uint16 pool_id = sPoolMgr.IsPartOfAPool<GameObject>(dataPair.first);
    if (pool_id && !i_player->GetMap()->GetPersistentState()->IsSpawnedPoolObject<GameObject>(dataPair.first))
        return false;

    if (!i_spawnedData || new_dist < i_spawnedDist)
    {
        i_spawnedData = &dataPair;
        i_spawnedDist = new_dist;
    }

    return false;
}

GameObjectDataPair const* FindGOData::GetResult() const
{
    if (i_mapData)
        return i_mapData;

    if (i_spawnedData)
        return i_spawnedData;

    return i_anyData;
}<|MERGE_RESOLUTION|>--- conflicted
+++ resolved
@@ -5637,7 +5637,6 @@
 
                 compareTrigger = &itr->second;
             }
-<<<<<<< HEAD
         }
     }
     if (compareTrigger)
@@ -5654,24 +5653,6 @@
             compareTrigger = *itr;
         }
     }
-=======
-        }
-    }
-    if (compareTrigger)
-        return compareTrigger;
-
-    // Second attempt: take one fitting
-    for (std::list<AreaTrigger const*>::const_iterator itr = ghostTrigger.begin(); itr != ghostTrigger.end(); ++itr)
-    {
-        if (!compareTrigger || (*itr)->IsLessOrEqualThan(compareTrigger))
-        {
-            if ((*itr)->IsMinimal())
-                return *itr;
-
-            compareTrigger = *itr;
-        }
-    }
->>>>>>> cf39794c
     return compareTrigger;
 }
 
@@ -7855,51 +7836,31 @@
         }
         case CONDITION_COMPLETED_ENCOUNTER:
         {
-<<<<<<< HEAD
-            if (!player->GetMap()->IsDungeon())
-=======
             if (!map)
                 map = player ? player->GetMap() : source->GetMap();
             if (!map->IsDungeon())
->>>>>>> cf39794c
             {
                 sLog.outErrorDb("CONDITION_COMPLETED_ENCOUNTER (entry %u) is used outside of a dungeon (on Map %u) by %s", m_entry, player->GetMapId(), player->GetGuidStr().c_str());
                 return false;
             }
 
-<<<<<<< HEAD
-            uint32 completedEncounterMask = ((DungeonMap*)player->GetMap())->GetPersistanceState()->GetCompletedEncountersMask();
-            DungeonEncounterEntry const* dbcEntry1 = sDungeonEncounterStore.LookupEntry(m_value1);
-            DungeonEncounterEntry const* dbcEntry2 = sDungeonEncounterStore.LookupEntry(m_value2);
-            // Check that on proper map
-            if (dbcEntry1->mapId != player->GetMapId())
-=======
             uint32 completedEncounterMask = ((DungeonMap*)map)->GetPersistanceState()->GetCompletedEncountersMask();
             DungeonEncounterEntry const* dbcEntry1 = sDungeonEncounterStore.LookupEntry(m_value1);
             DungeonEncounterEntry const* dbcEntry2 = sDungeonEncounterStore.LookupEntry(m_value2);
             // Check that on proper map
             if (dbcEntry1->mapId != map->GetId())
->>>>>>> cf39794c
             {
                 sLog.outErrorDb("CONDITION_COMPLETED_ENCOUNTER (entry %u, DungeonEncounterEntry %u) is used on wrong map (used on Map %u) by %s", m_entry, m_value1, player->GetMapId(), player->GetGuidStr().c_str());
                 return false;
             }
             // Select matching difficulties
-<<<<<<< HEAD
-            if (player->GetDifficulty(player->GetMap()->IsRaid()) != Difficulty(dbcEntry1->Difficulty))
-                dbcEntry1 = NULL;
-            if (dbcEntry2 && player->GetDifficulty(player->GetMap()->IsRaid()) != Difficulty(dbcEntry2->Difficulty))
-=======
             if (map->GetDifficulty() != Difficulty(dbcEntry1->Difficulty))
                 dbcEntry1 = NULL;
             if (dbcEntry2 && map->GetDifficulty() != Difficulty(dbcEntry2->Difficulty))
->>>>>>> cf39794c
                 dbcEntry2 = NULL;
 
             return completedEncounterMask & ((dbcEntry1 ? 1 << dbcEntry1->encounterIndex : 0) | (dbcEntry2 ? 1 << dbcEntry2->encounterIndex : 0));
         }
-<<<<<<< HEAD
-=======
         case CONDITION_SOURCE_AURA:
         {
             if (!source->isType(TYPEMASK_UNIT))
@@ -7925,7 +7886,6 @@
             }
             return false;
         }
->>>>>>> cf39794c
         default:
             return false;
     }
@@ -8316,8 +8276,6 @@
             }
             break;
         }
-<<<<<<< HEAD
-=======
         case CONDITION_LAST_WAYPOINT:
         {
             if (value2 > 2)
@@ -8327,7 +8285,6 @@
             }
             break;
         }
->>>>>>> cf39794c
         case CONDITION_NONE:
             break;
         default:
